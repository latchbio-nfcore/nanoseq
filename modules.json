--- conflicted
+++ resolved
@@ -5,7 +5,6 @@
         "https://github.com/nf-core/modules.git": {
             "modules": {
                 "nf-core": {
-<<<<<<< HEAD
                     "bcftools/sort": {
                         "branch": "master",
                         "git_sha": "c8e35eb2055c099720a75538d1b8adb3fb5a464c",
@@ -13,100 +12,88 @@
                     },
                     "custom/dumpsoftwareversions": {
                         "branch": "master",
-                        "git_sha": "82501fe6d0d12614db67751d30af98d16e63dc59",
-=======
-                    "custom/dumpsoftwareversions": {
-                        "branch": "master",
                         "git_sha": "c8e35eb2055c099720a75538d1b8adb3fb5a464c",
->>>>>>> 2bf280ed
                         "installed_by": ["modules"]
                     },
                     "fastqc": {
                         "branch": "master",
-<<<<<<< HEAD
-                        "git_sha": "5e34754d42cd2d5d248ca8673c0a53cdf5624905",
+                        "git_sha": "c8e35eb2055c099720a75538d1b8adb3fb5a464c",
+                        "installed_by": ["modules"]
+                    },
+                    "multiqc": {
+                        "branch": "master",
+                        "git_sha": "ee80d14721e76e2e079103b8dcd5d57129e584ba",
                         "installed_by": ["modules"]
                     },
                     "nanolyse": {
                         "branch": "master",
-                        "git_sha": "5e34754d42cd2d5d248ca8673c0a53cdf5624905",
+                        "git_sha": "c8e35eb2055c099720a75538d1b8adb3fb5a464c",
                         "installed_by": ["modules"]
                     },
                     "pycoqc": {
                         "branch": "master",
-                        "git_sha": "5e34754d42cd2d5d248ca8673c0a53cdf5624905",
+                        "git_sha": "c8e35eb2055c099720a75538d1b8adb3fb5a464c",
                         "installed_by": ["modules"]
                     },
                     "samtools/faidx": {
                         "branch": "master",
-                        "git_sha": "3eb99152cedbb7280258858e5df08478a4670696",
+                        "git_sha": "c8e35eb2055c099720a75538d1b8adb3fb5a464c",
                         "installed_by": ["modules"]
                     },
                     "samtools/flagstat": {
                         "branch": "master",
-                        "git_sha": "bbb99cb8d679555cc01c98766de7869f83283545",
+                        "git_sha": "c8e35eb2055c099720a75538d1b8adb3fb5a464c",
                         "installed_by": ["modules"]
                     },
                     "samtools/idxstats": {
                         "branch": "master",
-                        "git_sha": "f0a86eaf5bf6ca73c5571193edd00c25bfa308f5",
+                        "git_sha": "c8e35eb2055c099720a75538d1b8adb3fb5a464c",
                         "installed_by": ["modules"]
                     },
                     "samtools/index": {
                         "branch": "master",
-                        "git_sha": "5e34754d42cd2d5d248ca8673c0a53cdf5624905",
+                        "git_sha": "c8e35eb2055c099720a75538d1b8adb3fb5a464c",
                         "installed_by": ["modules"]
                     },
                     "samtools/sort": {
                         "branch": "master",
-                        "git_sha": "d5d785b3d8b422cda9c6d84a23f629a8e9ff8cd8",
+                        "git_sha": "c8e35eb2055c099720a75538d1b8adb3fb5a464c",
                         "installed_by": ["modules"]
                     },
                     "samtools/stats": {
                         "branch": "master",
-                        "git_sha": "f4eab7945952dc4934224309701a49913ea05ae6",
+                        "git_sha": "c8e35eb2055c099720a75538d1b8adb3fb5a464c",
                         "installed_by": ["modules"]
                     },
                     "stringtie/merge": {
                         "branch": "master",
-                        "git_sha": "29568f72ca66fe56d81bde3a97ac2a8c2824926a",
+                        "git_sha": "c8e35eb2055c099720a75538d1b8adb3fb5a464c",
                         "installed_by": ["modules"]
                     },
                     "tabix/bgzip": {
                         "branch": "master",
-                        "git_sha": "31c0b49f6527ef196e89eca49a36af2de71711f8",
+                        "git_sha": "90294980a903ecebd99ac31d8b6c66af48fa8259",
                         "installed_by": ["modules"]
                     },
                     "tabix/bgziptabix": {
                         "branch": "master",
-                        "git_sha": "5e7b1ef9a5a2d9258635bcbf70fcf37dacd1b247",
+                        "git_sha": "c8e35eb2055c099720a75538d1b8adb3fb5a464c",
                         "installed_by": ["modules"]
                     },
                     "tabix/tabix": {
                         "branch": "master",
-                        "git_sha": "5e7b1ef9a5a2d9258635bcbf70fcf37dacd1b247",
+                        "git_sha": "c8e35eb2055c099720a75538d1b8adb3fb5a464c",
                         "installed_by": ["modules"]
                     },
                     "untar": {
                         "branch": "master",
-                        "git_sha": "b63b9f752dc8e43fc70b0491aad5e0a270ab0e10",
+                        "git_sha": "cc1f997fab6d8fde5dc0e6e2a310814df5b53ce7",
                         "installed_by": ["modules"]
                     }
                 }
             },
             "subworkflows": {
                 "nf-core": {}
-=======
-                        "git_sha": "c8e35eb2055c099720a75538d1b8adb3fb5a464c",
-                        "installed_by": ["modules"]
-                    },
-                    "multiqc": {
-                        "branch": "master",
-                        "git_sha": "c8e35eb2055c099720a75538d1b8adb3fb5a464c",
-                        "installed_by": ["modules"]
-                    }
-                }
->>>>>>> 2bf280ed
             }
         }
     }
