# nf-core/nanoseq: Output

This document describes the output produced by the pipeline. Most of the plots are taken from the MultiQC report, which summarises results at the end of the pipeline.

<!-- TODO nf-core: Write this documentation describing your workflow's output -->

## Pipeline overview

The pipeline is built using [Nextflow](https://www.nextflow.io/) and processes data using the following steps:

* [Guppy](#guppy) - demultiplexing of Nanopore data
* [PycoQC](#pycoqc) - read quality control
* [NanoPlot](#nanoplot) - read quality control
* [GraphMap](#graphmap) - mapping for long reads
* [MiniMap2](#minimap2) - mapping for long reads
* [SortBam](#sortbam) - coordinate sort BAM files using SAMtools
* [MultiQC](#multiqc) - aggregate report, describing results of the alignment

## Demultiplexing

*Documentation*:  
[Guppy](https://nanoporetech.com/nanopore-sequencing-data-analysis)

*Description*:  
Guppy will demultiplex and barcode the data given from an ONT device. The flowcell, kit and barcode kit must be given in the command line if demultiplexing needed. This step can by bypassed using the `--skip_demultiplexing` parameter when initiating the pipeline. The output folders will be separated into the barcodes from the kit used and unclassified.

<<<<<<< HEAD
*Output directories*:  
* `guppy/barcode*/`  
  FastQ files output for each barcode
* `guppy/unclassified/`  
  FastQ files output that are unclassified
* `guppy/sequencing_summary.txt`

=======
*Output directories*:

* `guppy/barcode*/`  
  FastQ files output for each barcode
* `guppy/unclassified/`  
  FastQ files output that are unclassified
* `guppy/sequencing_summary.txt`

>>>>>>> c2450292
## Quality Control

*Documentation*:  
[PycoQC](https://github.com/a-slide/pycoQC), [NanoPlot](https://github.com/wdecoster/NanoPlot)

*Description*:  
PycoQC and NanoPlot give general quality metrics about your reads. It provides information about the quality score distribution across your reads, read lengths and other general stats.

<<<<<<< HEAD
*Output directories*:  
=======
*Output directories*:

>>>>>>> c2450292
* `pycoQC/`  
  An .html file output is produced that includes a run summary and graphical representation of distribution of read length, distribution of read quality scores, mean read quality per sequence length, output per channel over experiment time, output over experiment time, read quality over experiment time, readlength over experiment time, and percentage of reads per barcode.
* `nanoplot/summary/`  
  An output of a .png file of a statistical summary and an html summary file.
* `nanoplot/fastq/`  
  An output of a .png plot of fastq QC.

## Alignment

*Documentation*:  
[GraphMap](https://github.com/isovic/graphmap), [MiniMap2](https://github.com/lh3/minimap2), [SortBam](http://www.htslib.org/doc/samtools.html)

*Description*:  
The FastQ reads are mapped to the given reference assembly provided using either GraphMap or Minimap2 and then sorted and indexed using SAMtools or these processes can be bypassed using the `--skip_alignment` parameter.

The files resulting from the alignment with graphmap or minimap2 of individual libraries are not saved by default so this directory will not be present in your results. You can override this behaviour with the use of the `--save_align_intermeds` flag in which case it will contain the coordinate sorted alignment files in [`*.bam`](https://samtools.github.io/hts-specs/SAMv1.pdf) format.
<<<<<<< HEAD

*Output directories*:  
=======

*Output directories*:

>>>>>>> c2450292
* `graphmap/`  
  If the `--aligner graphmap` parameter is used, the results will be output here.
* `results/minimap2`  
  If the `--aligner minimap2` parameter is used, the results will be output here.
* `<ALIGNER>/samtools_stats/`  
  `*.flagstat`, `*.idxstats` and `*.stats` files generated from the alignment files using SAMtools.

## MultiQC

[MultiQC](http://multiqc.info) is a visualisation tool that generates a single HTML report summarising all samples in your project. Most of the pipeline QC results are visualised in the report and further statistics are available in within the report data directory.

The pipeline has special steps which allow the software versions used to be reported in the MultiQC output for future traceability.

<<<<<<< HEAD
*Output directories*:  
=======
*Output directories*:
  
>>>>>>> c2450292
* `multiqc/Project_multiqc_report.html`  
  MultiQC report - a standalone HTML file that can be viewed in your web browser
* `multiqc/Project_multiqc_data/`  
  Directory containing parsed statistics from the different tools used in the pipeline

For more information about how to use MultiQC reports, see [http://multiqc.info](http://multiqc.info)<|MERGE_RESOLUTION|>--- conflicted
+++ resolved
@@ -24,15 +24,6 @@
 *Description*:  
 Guppy will demultiplex and barcode the data given from an ONT device. The flowcell, kit and barcode kit must be given in the command line if demultiplexing needed. This step can by bypassed using the `--skip_demultiplexing` parameter when initiating the pipeline. The output folders will be separated into the barcodes from the kit used and unclassified.
 
-<<<<<<< HEAD
-*Output directories*:  
-* `guppy/barcode*/`  
-  FastQ files output for each barcode
-* `guppy/unclassified/`  
-  FastQ files output that are unclassified
-* `guppy/sequencing_summary.txt`
-
-=======
 *Output directories*:
 
 * `guppy/barcode*/`  
@@ -41,7 +32,6 @@
   FastQ files output that are unclassified
 * `guppy/sequencing_summary.txt`
 
->>>>>>> c2450292
 ## Quality Control
 
 *Documentation*:  
@@ -50,12 +40,8 @@
 *Description*:  
 PycoQC and NanoPlot give general quality metrics about your reads. It provides information about the quality score distribution across your reads, read lengths and other general stats.
 
-<<<<<<< HEAD
-*Output directories*:  
-=======
 *Output directories*:
 
->>>>>>> c2450292
 * `pycoQC/`  
   An .html file output is produced that includes a run summary and graphical representation of distribution of read length, distribution of read quality scores, mean read quality per sequence length, output per channel over experiment time, output over experiment time, read quality over experiment time, readlength over experiment time, and percentage of reads per barcode.
 * `nanoplot/summary/`  
@@ -72,14 +58,9 @@
 The FastQ reads are mapped to the given reference assembly provided using either GraphMap or Minimap2 and then sorted and indexed using SAMtools or these processes can be bypassed using the `--skip_alignment` parameter.
 
 The files resulting from the alignment with graphmap or minimap2 of individual libraries are not saved by default so this directory will not be present in your results. You can override this behaviour with the use of the `--save_align_intermeds` flag in which case it will contain the coordinate sorted alignment files in [`*.bam`](https://samtools.github.io/hts-specs/SAMv1.pdf) format.
-<<<<<<< HEAD
-
-*Output directories*:  
-=======
 
 *Output directories*:
 
->>>>>>> c2450292
 * `graphmap/`  
   If the `--aligner graphmap` parameter is used, the results will be output here.
 * `results/minimap2`  
@@ -93,12 +74,8 @@
 
 The pipeline has special steps which allow the software versions used to be reported in the MultiQC output for future traceability.
 
-<<<<<<< HEAD
-*Output directories*:  
-=======
 *Output directories*:
   
->>>>>>> c2450292
 * `multiqc/Project_multiqc_report.html`  
   MultiQC report - a standalone HTML file that can be viewed in your web browser
 * `multiqc/Project_multiqc_data/`  
