--- conflicted
+++ resolved
@@ -1,70 +1,5 @@
 # nf-core/nanoseq: Usage
 
-<<<<<<< HEAD
-=======
-## Table of contents
-
-* [Table of contents](#table-of-contents)
-* [Introduction](#introduction)
-* [Running the pipeline](#running-the-pipeline)
-  * [Updating the pipeline](#updating-the-pipeline)
-  * [Reproducibility](#reproducibility)
-* [Main arguments](#main-arguments)
-  * [`-profile`](#-profile)
-  * [`--input`](#--input)
-  * [`--protocol`](#--protocol)
-* [Basecalling and demultiplexing](#basecalling-and-demultiplexing)
-  * [`--input_path`](#--input_path)
-  * [`--flowcell`](#--flowcell)
-  * [`--kit`](#--kit)
-  * [`--barcode_kit`](#--barcode_kit)
-  * [`--guppy_config`](#--guppy_config)
-  * [`--guppy_model`](#--guppy_model)
-  * [`--guppy_gpu`](#--guppy_gpu)
-  * [`--guppy_gpu_runners`](#--guppy_gpu_runners)
-  * [`--guppy_cpu_threads`](#--guppy_cpu_threads)
-  * [`--gpu_device`](#--gpu_device)
-  * [`--gpu_cluster_options`](#--gpu_cluster_options)
-  * [`--qcat_min_score`](#--qcat_min_score)
-  * [`--qcat_detect_middle`](#--qcat_detect_middle)
-  * [`--skip_basecalling`](#--skip_basecalling)
-  * [`--skip_demultiplexing`](#--skip_demultiplexing)
-* [Alignments](#alignments)
-  * [`--aligner`](#--aligner)
-  * [`--stranded`](#--stranded)
-  * [`--save_align_intermeds`](#--save_align_intermeds)
-  * [`--skip_alignment`](#--skip_alignment)
-* [Transcript Quantification](#transcript-quantification)
-  * [`--transcriptquant`](#--transcriptquant)
-  * [`--skip_transcriptquant`](#--skip_transcriptquant)
-* [Coverage tracks](#coverage-tracks)
-* [Skipping QC steps](#skipping-qc-steps)
-* [Job resources](#job-resources)
-  * [Automatic resubmission](#automatic-resubmission)
-  * [Custom resource requests](#custom-resource-requests)
-* [AWS Batch specific parameters](#aws-batch-specific-parameters)
-  * [`--awsqueue`](#--awsqueue)
-  * [`--awsregion`](#--awsregion)
-  * [`--awscli`](#--awscli)
-* [Other command line parameters](#other-command-line-parameters)
-  * [`--outdir`](#--outdir)
-  * [`--email`](#--email)
-  * [`--email_on_fail`](#--email_on_fail)
-  * [`--max_multiqc_email_size`](#--max_multiqc_email_size)
-  * [`-name`](#-name)
-  * [`-resume`](#-resume)
-  * [`-c`](#-c)
-  * [`--custom_config_version`](#--custom_config_version)
-  * [`--custom_config_base`](#--custom_config_base)
-  * [`--max_memory`](#--max_memory)
-  * [`--max_time`](#--max_time)
-  * [`--max_cpus`](#--max_cpus)
-  * [`--plaintext_email`](#--plaintext_email)
-  * [`--monochrome_logs`](#--monochrome_logs)
-  * [`--multiqc_config`](#--multiqc_config)
-<!-- TOC END -->
-
->>>>>>> e42dd74e
 ## Introduction
 
 You will need to create a file with information about the samples in your experiment/run before executing the pipeline. Use the `--input` parameter to specify its location. It has to be a comma-separated file with 5 columns and a header row:
@@ -98,7 +33,6 @@
 ##### Example `samplesheet.csv`
 
 ```bash
-<<<<<<< HEAD
 sample,input_file,barcode,genome,transcriptome,condition
 Sample1,,1,mm10,,
 Sample2,,2,hg19,,
@@ -106,15 +40,6 @@
 Sample4,,4,,/path/to/local/transcriptome.fa,
 Sample5,,5,/path/to/local/genome.fa,/path/to/local/transcriptome.gtf,
 Sample6,,6,,,
-=======
-sample,input_file,barcode,genome,transcriptome
-Sample1,,1,mm10,
-Sample2,,2,hg19,
-Sample3,,3,/path/to/local/genome.fa,
-Sample4,,4,,/path/to/local/transcriptome.fa
-Sample5,,5,/path/to/local/genome.fa,/path/to/local/transcriptome.gtf
-Sample6,,6,,
->>>>>>> e42dd74e
 ```
 
 ##### Example command
@@ -135,13 +60,8 @@
 ##### Example `samplesheet.csv`
 
 ```bash
-<<<<<<< HEAD
 sample,input_file,barcode,genome,transcriptome,condition
 Sample1,,1,/path/to/local/genome.fa,,
-=======
-sample,input_file,barcode,genome,transcriptome
-Sample1,,1,/path/to/local/genome.fa,
->>>>>>> e42dd74e
 ```
 
 > Only a single sample can be specified if you would like to skip demultiplexing
@@ -164,7 +84,6 @@
 ##### Example `samplesheet.csv`
 
 ```bash
-<<<<<<< HEAD
 sample,input_file,barcode,genome,transcriptome,condition
 Sample1,,1,mm10,mouse
 Sample2,,2,hg19,human
@@ -172,15 +91,6 @@
 Sample4,,4,,/path/to/local/transcriptome.fa,human
 Sample5,,5,/path/to/local/genome.fa,/path/to/local/transcriptome.gtf,mouse
 Sample6,,6,,,
-=======
-sample,input_file,barcode,genome,transcriptome
-Sample1,,1,mm10,
-Sample2,,2,hg19,
-Sample3,,3,/path/to/local/genome.fa,
-Sample4,,4,,/path/to/local/transcriptome.fa
-Sample5,,5,/path/to/local/genome.fa,/path/to/local/transcriptome.gtf
-Sample6,,6,,
->>>>>>> e42dd74e
 ```
 
 ##### Example command
@@ -200,19 +110,11 @@
 ##### Example `samplesheet.csv`
 
 ```bash
-<<<<<<< HEAD
 sample,input_file,barcode,genome,transcriptome,condition
 Sample1,SAM101A1.fastq.gz,,mm10,mouse
 Sample2,SAM101A2.fastq.gz,,hg19,human
 Sample3,SAM101A3.fastq.gz,/path/to/local/genome.fa,mouse
 Sample4,SAM101A4.fastq.gz,,human
-=======
-sample,input_file,barcode,genome,transcriptome
-Sample1,SAM101A1.fastq.gz,,mm10
-Sample2,SAM101A2.fastq.gz,,hg19
-Sample3,SAM101A3.fastq.gz,/path/to/local/genome.fa,
-Sample4,SAM101A4.fastq.gz,,
->>>>>>> e42dd74e
 ```
 
 ##### Example command
@@ -226,105 +128,10 @@
     -profile <docker/singularity/institute>
 ```
 
-<<<<<<< HEAD
-#### Without basecalling, demultiplexing, and alignment
-=======
 ##### Without basecalling, demultiplexing, and alignment
 
-###### Example `samplesheet.csv`
-
-```bash
-sample,input_file,barcode,genome,transcriptome
-Sample1,SAM101A1.bam,,hg19
-Sample2,SAM101A2.bam,,hg19
-Sample3,SAM101A3.bam,/path/to/local/genome.fa,/path/to/local/genes.gtf
-```
-
-###### Example command
-
-```bash
-nextflow run nf-core/nanoseq \
-    --input samplesheet.csv \
-    --protocol cDNA \
-    --skip_basecalling \
-    --skip_demultiplexing \
-    --skip_qc \
-    --skip_alignment \
-    -profile <docker/singularity/institute>
-```
-
-### `--protocol`
-
-Specifies the type of data that was sequenced i.e. "DNA", "cDNA" or "directRNA".
-
-## Basecalling and demultiplexing
-
-### `--input_path`
-
-Path to Nanopore run directory (e.g. `fastq_pass/`) or a basecalled fastq file that requires demultiplexing. The latter can only be provided in conjunction with the `--skip_basecalling` parameter.
-
-### `--flowcell`
-
-Flowcell used to perform the sequencing e.g. "FLO-MIN106". Not required if `--guppy_config` is specified.
-
-### `--kit`
-
-Kit used to perform the sequencing e.g. "SQK-LSK109". Not required if `--guppy_config` is specified.
-
-### `--barcode_kit`
-
-Barcode kit used to perform the sequencing e.g. "SQK-PBK004".
-
-If you would like to skip the basecalling (`--skip_basecalling`) but still perform the demultiplexing please specify a barcode kit that can be recognised by [qcat](https://github.com/nanoporetech/qcat):
-
-| `qcat` barcode kit specifications | description                                                                   |
-|-----------------------------------|-------------------------------------------------------------------------------|
-| `Auto`                            | Auto detect barcoding kit                                                     |
-| `RBK001`                          | Rapid barcoding kit                                                           |
-| `RBK004`                          | Rapid barcoding kit v4                                                        |
-| `NBD103/NBD104`                   | Native barcoding kit with barcodes 1-12                                       |
-| `NBD114`                          | Native barcoding kit with barcodes 13-24                                      |
-| `NBD104/NBD114`                   | Native barcoding kit with barcodes 1-24                                       |
-| `PBC001`                          | PCR barcoding kits with 12 barcodes                                           |
-| `PBC096`                          | PCR barcoding kits with 96 barcodes                                           |
-| `RPB004/RLB001`                   | Rapid PCR Barcoding Kit (SQK-RPB004) and Rapid Low Input by PCR Barcoding Kit |
-| `RPB004/LWB001`                   | Low Input by PCR Barcoding Kit                                                |
-| `RAB204`                          | 16S Rapid Amplicon Barcoding Kit with 12 Barcodes                             |
-| `VMK001`                          | Voltrax Barcoding Kit with 4 barcodes                                         |
-
-### `--guppy_config`
-
-Config file used for basecalling that will be passed to Guppy via the "--config" parameter. Cannot be used in conjunction with `--flowcell` and `--kit`.
-This can be a local file (i.e. `/your/dir/guppy_conf.cfg`) or a string specifying a configuration stored in the `/opt/ont/guppy/data/` directory of Guppy.
-
-### `--guppy_model`
-
-Custom basecalling model file in `json` format that will be passed to Guppy via the "--model" parameter. Custom basecalling models can be trained with software such as [Taiyaki](https://github.com/nanoporetech/taiyaki). This can also be a string specifying a model stored in the `/opt/ont/guppy/data` directory of Guppy.
-
-### `--guppy_gpu`
-
-Whether to demultiplex with Guppy in GPU mode (default: false).
-
-### `--guppy_gpu_runners`
-
-Number of "--gpu_runners_per_device" used for Guppy when using `--guppy_gpu` (default: 6).
-
-### `--guppy_cpu_threads`
-
-Number of "--cpu_threads_per_caller" used for Guppy when using `--guppy_gpu` (default: 1).
-
-### `--gpu_device`
-
-Basecalling device specified to Guppy in GPU mode using "--device" (default: 'auto').
-
-### `--gpu_cluster_options`
-
-Cluster options required to use GPU resources (e.g. '--part=gpu --gres=gpu:1').
->>>>>>> e42dd74e
-
-##### Example `samplesheet.csv`
-
-<<<<<<< HEAD
+##### Example `samplesheet.csv`
+
 ```bash
 sample,input_file,barcode,genome,transcriptome,condition
 Sample1,SAM101A1.bam,,mm10,mouse
@@ -332,90 +139,6 @@
 Sample3,SAM101A3.bam,/path/to/local/genome.fa,mouse
 Sample4,SAM101A4.bam,,human
 ```
-=======
-Specify the minimum quality score for qcat in the range 0-100 (default: 60).
-
-### `--qcat_detect_middle`
-
-Search for adapters in the whole read by applying the '--detect-middle' parameter in qcat (default: false).
-
-### `--skip_basecalling`
-
-Skip basecalling with Guppy.
-
-### `--skip_demultiplexing`
-
-Skip demultiplexing with Guppy/qcat.
-
-## Alignments
-
-### `--stranded`
-
-Specifies if the data is strand-specific. Automatically activated when using `--protocol directRNA` (default: false).
-
-When using `--protocol`/`--stranded` the following command-line arguments will be set for `minimap2` and `graphmap2`:
-
-| `nanoseq` input              | `minimap2` presets  | `graphmap2` presets |
-|------------------------------|---------------------|--------------------|
-| `--protocol DNA`             | -ax map-ont         | no presets         |
-| `--protocol cDNA`            | -ax splice          | -x rnaseq          |
-| `--protocol directRNA`       | -ax splice -uf -k14 | -x rnaseq          |
-| `--protocol cDNA --stranded` | -ax splice -uf      | -x rnaseq          |
-
-### `--aligner`
-
-Specifies the aligner to use i.e. `graphmap2` or `minimap2`.
-
-### `--save_align_intermeds`
-
-Save the `.sam` files from the alignment step - not done by default.
-
-### `--skip_alignment`
-
-Skip alignment and downstream processes.
-
-## Transcript Quantification
-
-### `--transcriptquant`
-
-Specifies the transcript quantification method to use i.e. `bambu` or `stringtie2`.
-
-### `--skip_transcriptquant`
-
-Skip transcript quantification processes.
-
-## Coverage tracks
-
-| Step                    | Description                            |
-|-------------------------|----------------------------------------|
-| `--skip_bigwig`         | Skip BigWig file generation            |
-| `--skip_bigbed`         | Skip BigBed file generation            |
-
-## Skipping QC steps
-
-The pipeline contains a number of quality control steps. Sometimes, it may not be desirable to run all of them if time and compute resources are limited.
-The following options make this easy:
-
-| Step                    | Description                          |
-|-------------------------|--------------------------------------|
-| `--skip_qc`             | Skip all QC steps apart from MultiQC |
-| `--skip_pycoqc`         | Skip pycoQC                          |
-| `--skip_nanoplot`       | Skip NanoPlot                        |
-| `--skip_fastqc`         | Skip FastQC                          |
-| `--skip_multiqc`        | Skip MultiQC                         |
-
-## Job resources
-
-### Automatic resubmission
-
-Each step in the pipeline has a default set of requirements for number of CPUs, memory and time. For most of the steps in the pipeline, if the job exits with an error code of `143` (exceeded requested resources) it will automatically resubmit with higher requests (2 x original, then 3 x original). If it still fails after three times then the pipeline is stopped.
-
-### Custom resource requests
-
-Wherever process-specific requirements are set in the pipeline, the default value can be changed by creating a custom config file. See the files hosted at [`nf-core/configs`](https://github.com/nf-core/configs/tree/master/conf) for examples.
-
-If you are likely to be running `nf-core` pipelines regularly it may be a good idea to request that your custom config file is uploaded to the `nf-core/configs` git repository. Before you do this please can you test that the config file works with your pipeline of choice using the `-c` parameter (see definition below). You can then create a pull request to the `nf-core/configs` repository with the addition of your config file, associated documentation file (see examples in [`nf-core/configs/docs`](https://github.com/nf-core/configs/tree/master/docs)), and amending [`nfcore_custom.config`](https://github.com/nf-core/configs/blob/master/nfcore_custom.config) to include your custom profile.
->>>>>>> e42dd74e
 
 ##### Example command
 
