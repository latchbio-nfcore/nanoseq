--- conflicted
+++ resolved
@@ -57,10 +57,7 @@
   * [`--plaintext_email`](#--plaintext_email)
   * [`--monochrome_logs`](#--monochrome_logs)
   * [`--multiqc_config`](#--multiqc_config)
-<<<<<<< HEAD
-=======
 <!-- TOC END -->
->>>>>>> c2eff422
 
 ## Introduction
 
@@ -74,11 +71,7 @@
 
 ## Running the pipeline
 
-<<<<<<< HEAD
 The typical command for running the pipeline is as follows:
-=======
-A typical command for running the pipeline is as follows:
->>>>>>> c2eff422
 
 ```bash
 nextflow run nf-core/nanoseq \
@@ -121,11 +114,6 @@
 ## Main arguments
 
 ### `-profile`
-<<<<<<< HEAD
-=======
-
-Use this parameter to choose a configuration profile. Profiles can give configuration presets for different compute environments. Note that multiple profiles can be loaded, for example: `-profile docker` - the order of arguments is important!
->>>>>>> c2eff422
 
 Use this parameter to choose a configuration profile. Profiles can give configuration presets for different compute environments.
 
@@ -138,12 +126,6 @@
 
 If `-profile` is not specified, the pipeline will run locally and expect all software to be installed and available on the `PATH`. This is _not_ recommended.
 
-<<<<<<< HEAD
-* `conda`
-  * A generic configuration profile to be used with [conda](https://conda.io/docs/)
-  * Pulls most software from [Bioconda](https://bioconda.github.io/)
-=======
->>>>>>> c2eff422
 * `docker`
   * A generic configuration profile to be used with [Docker](http://docker.com/)
   * Pulls software from dockerhub: [`nfcore/nanoseq`](http://hub.docker.com/r/nfcore/nanoseq/)
@@ -156,15 +138,9 @@
 
 ### `--input`
 
-<<<<<<< HEAD
-### `--reads`
-
-Use this to specify the location of your input FastQ files. For example:
-=======
 You will need to create a file with information about the samples in your experiment/run before executing the pipeline. Use this parameter to specify its location. It has to be a comma-separated file with 4 columns, and a header row. As shown in the examples below, the accepted format of the file is slightly different if you would like to run the pipeline with or without demultiplexing.
 
 #### With basecalling and demultiplexing
->>>>>>> c2eff422
 
 ```bash
 sample,fastq,barcode,genome
@@ -185,15 +161,9 @@
 
 ```
 
-<<<<<<< HEAD
-### `--single_end`
-
-By default, the pipeline expects paired-end data. If you have single-end data, you need to specify `--single_end` on the command line when you launch the pipeline. A normal glob pattern, enclosed in quotation marks, can then be used for `--reads`. For example:
-=======
 > You will have to specify the `--skip_demultiplexing` parameter if you wish to bypass the demultiplexing step.
 
 #### Without both basecalling and demultiplexing
->>>>>>> c2eff422
 
 ```bash
 sample,fastq,barcode,genome
@@ -206,9 +176,6 @@
 
 > You will have to specify the `--skip_basecalling` parameter if you wish to bypass the basecalling and demultiplexing steps.
 
-<<<<<<< HEAD
-## Reference genomes
-=======
 | Column   | Description                                                                                                               |
 |----------|----------------------------------------------------------------------------------------------------------------------------|
 | `sample` | Sample name without spaces.                                                                                                |
@@ -217,17 +184,10 @@
 | `genome` | Genome fasta for alignment. This can either be a local path, or the appropriate key for a genome available on [AWS-iGenomes](https://ewels.github.io/AWS-iGenomes/) (see [iGenomes config file](../conf/igenomes.config)). If unspecified then the alignment step will be skipped for that sample. |
 
 ### `--protocol`
->>>>>>> c2eff422
 
 Specifies the type of data that was sequenced i.e. "DNA", "cDNA" or "directRNA".
 
-<<<<<<< HEAD
-### `--genome` (using iGenomes)
-
-There are 31 different species supported in the iGenomes references. To run the pipeline, you must specify which to use with the `--genome` flag.
-=======
 ## Basecalling
->>>>>>> c2eff422
 
 ### `--input_path`
 
@@ -243,15 +203,7 @@
 
 ### `--barcode_kit`
 
-<<<<<<< HEAD
-<!-- TODO nf-core: Describe reference path flags -->
-
-### `--fasta`
-
-If you prefer, you can specify the full path to your reference genome when you run the pipeline:
-=======
 Barcode kit used to perform the sequencing e.g. `SQK-PBK004`. When `--skip_basecalling` is specified but not `--skip_demultiplexing`, please specify the barcoding kit that can be recognised by `qcat`.
->>>>>>> c2eff422
 
 | `qcat` barcode kit specifications | description                                                                   |
 |-----------------------------------|-------------------------------------------------------------------------------|
@@ -313,11 +265,6 @@
 
 Skip demultiplexing with Guppy or with qcat
 
-<<<<<<< HEAD
-### `--igenomes_ignore`
-
-Do not load `igenomes.config` when running the pipeline. You may choose this option if you observe clashes between custom parameters and those supplied in `igenomes.config`.
-=======
 ## Alignment
 
 ### `--stranded`
@@ -364,7 +311,6 @@
 | `--skip_nanoplot`       | Skip NanoPlot                        |
 | `--skip_fastqc`         | Skip FastQC                          |
 | `--skip_multiqc`        | Skip MultiQC                         |
->>>>>>> c2eff422
 
 ## Job resources
 
@@ -390,19 +336,11 @@
 
 ### `--awsregion`
 
-<<<<<<< HEAD
 The AWS region in which to run your job. Default is set to `eu-west-1` but can be adjusted to your needs.
 
 ### `--awscli`
 
 The [AWS CLI](https://www.nextflow.io/docs/latest/awscloud.html#aws-cli-installation) path in your custom AMI. Default: `/home/ec2-user/miniconda/bin/aws`.
-=======
-The AWS region to run your job in. Default is set to `eu-west-1` but can be adjusted to your needs.
->>>>>>> c2eff422
-
-### `--awscli`
-
-The [AWS CLI](https://www.nextflow.io/docs/latest/awscloud.html#aws-cli-installation) path in your custom AMI. Default: `/home/ec2-user/miniconda/bin/aws`.
 
 Please make sure to also set the `-w/--work-dir` and `--outdir` parameters to a S3 storage bucket of your choice - you'll get an error message notifying you if you didn't.
 
@@ -424,11 +362,7 @@
 
 ### `--max_multiqc_email_size`
 
-<<<<<<< HEAD
 Threshold size for MultiQC report to be attached in notification email. If file generated by pipeline exceeds the threshold, it will not be attached (Default: 25MB).
-=======
-Theshold size for MultiQC report to be attached in notification email. If file generated by pipeline exceeds the threshold, it will not be attached (Default: 25MB).
->>>>>>> c2eff422
 
 ### `-name`
 
@@ -456,11 +390,7 @@
 
 ### `--custom_config_version`
 
-<<<<<<< HEAD
 Provide git commit id for custom Institutional configs hosted at `nf-core/configs`. This was implemented for reproducibility purposes. Default: `master`.
-=======
-Provide git commit id for custom Institutional configs hosted at `nf-core/configs`. This was implemented for reproducibility purposes. Default is set to `master`.
->>>>>>> c2eff422
 
 ```bash
 ## Download and use config file with following git commid id
