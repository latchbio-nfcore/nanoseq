--- conflicted
+++ resolved
@@ -19,7 +19,6 @@
 
 ### Skip basecalling/demultiplexing
 
-<<<<<<< HEAD
 As shown in the examples below, the accepted format of the file is slightly different if you would like to run the pipeline with or without basecalling/demultiplexing.
 
 #### With basecalling and demultiplexing
@@ -34,10 +33,6 @@
 WT_DENOVO,1,4,,,/path/to/local/transcriptome.fa
 WT_LOCAL,2,5,,/path/to/local/genome.fa,/path/to/local/transcriptome.gtf
 WT_UNKNOWN,3,6,,,
-=======
-```bash
---input '[path to samplesheet file]'
->>>>>>> 2bf280ed
 ```
 
 ##### Example command for barcoded fast5 inputs
@@ -191,7 +186,6 @@
 
 The typical command for running the pipeline is as follows:
 
-<<<<<<< HEAD
 ```console
 nextflow run nf-core/nanoseq \
     --input samplesheet.csv \
@@ -201,10 +195,6 @@
     --kit SQK-LSK109 \
     --barcode_kit SQK-PBK004 \
     -profile docker
-=======
-```bash
-nextflow run nf-core/nanoseq --input samplesheet.csv --outdir <OUTDIR> --genome GRCh37 -profile docker
->>>>>>> 2bf280ed
 ```
 
 This will launch the pipeline with the `docker` configuration profile. See below for more information about profiles.
