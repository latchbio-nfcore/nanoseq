# nf-core/nanoseq: Usage

<<<<<<< HEAD
## Table of contents

* [Table of contents](#table-of-contents)
* [Introduction](#introduction)
* [Running the pipeline](#running-the-pipeline)
  * [Updating the pipeline](#updating-the-pipeline)
  * [Reproducibility](#reproducibility)
* [Main arguments](#main-arguments)
  * [`-profile`](#-profile)
  * [`--input`](#--input)
  * [`--protocol`](#--protocol)
* [Basecalling and demultiplexing](#basecalling-and-demultiplexing)
  * [`--input_path`](#--input_path)
  * [`--flowcell`](#--flowcell)
  * [`--kit`](#--kit)
  * [`--barcode_kit`](#--barcode_kit)
  * [`--guppy_config`](#--guppy_config)
  * [`--guppy_model`](#--guppy_model)
  * [`--guppy_gpu`](#--guppy_gpu)
  * [`--guppy_gpu_runners`](#--guppy_gpu_runners)
  * [`--guppy_cpu_threads`](#--guppy_cpu_threads)
  * [`--gpu_device`](#--gpu_device)
  * [`--gpu_cluster_options`](#--gpu_cluster_options)
  * [`--qcat_min_score`](#--qcat_min_score)
  * [`--qcat_detect_middle`](#--qcat_detect_middle)
  * [`--skip_basecalling`](#--skip_basecalling)
  * [`--skip_demultiplexing`](#--skip_demultiplexing)
* [Alignments](#alignments)
  * [`--aligner`](#--aligner)
  * [`--stranded`](#--stranded)
  * [`--save_align_intermeds`](#--save_align_intermeds)
  * [`--skip_alignment`](#--skip_alignment)
* [Coverage tracks](#coverage-tracks)
* [Skipping QC steps](#skipping-qc-steps)
* [Job resources](#job-resources)
  * [Automatic resubmission](#automatic-resubmission)
  * [Custom resource requests](#custom-resource-requests)
* [AWS Batch specific parameters](#aws-batch-specific-parameters)
  * [`--awsqueue`](#--awsqueue)
  * [`--awsregion`](#--awsregion)
  * [`--awscli`](#--awscli)
* [Other command line parameters](#other-command-line-parameters)
  * [`--outdir`](#--outdir)
  * [`--email`](#--email)
  * [`--email_on_fail`](#--email_on_fail)
  * [`--max_multiqc_email_size`](#--max_multiqc_email_size)
  * [`-name`](#-name)
  * [`-resume`](#-resume)
  * [`-c`](#-c)
  * [`--custom_config_version`](#--custom_config_version)
  * [`--custom_config_base`](#--custom_config_base)
  * [`--max_memory`](#--max_memory)
  * [`--max_time`](#--max_time)
  * [`--max_cpus`](#--max_cpus)
  * [`--plaintext_email`](#--plaintext_email)
  * [`--monochrome_logs`](#--monochrome_logs)
  * [`--multiqc_config`](#--multiqc_config)
<!-- TOC END -->

## Introduction

Nextflow handles job submissions on SLURM or other environments, and supervises running the jobs. Thus the Nextflow process must run until the pipeline is finished. We recommend that you put the process running in the background through `screen` / `tmux` or similar tool. Alternatively you can run nextflow within a cluster job submitted your job scheduler.

It is recommended to limit the Nextflow Java virtual machines memory. We recommend adding the following line to your environment (typically in `~/.bashrc` or `~./bash_profile`):

```bash
NXF_OPTS='-Xms1g -Xmx4g'
```
=======
## Introduction

<!-- TODO nf-core: Add documentation about anything specific to running your pipeline. For general topics, please point to (and add to) the main nf-core website. -->
>>>>>>> 73cb65e0

## Running the pipeline

The typical command for running the pipeline is as follows:

```bash
<<<<<<< HEAD
nextflow run nf-core/nanoseq \
    --input samplesheet.csv \
    --protocol DNA \
    --input_path ./fast5/ \
    --flowcell FLO-MIN106 \
    --kit SQK-LSK109 \
    --barcode_kit SQK-PBK004 \
    -profile docker
=======
nextflow run nf-core/nanoseq --input '*_R{1,2}.fastq.gz' -profile docker
>>>>>>> 73cb65e0
```

This will launch the pipeline with the `docker` configuration profile. See below for more information about profiles.

Note that the pipeline will create the following files in your working directory:

```bash
work            # Directory containing the nextflow working files
results         # Finished results (configurable, see below)
.nextflow_log   # Log file from Nextflow
# Other nextflow hidden files, eg. history of pipeline runs and old logs.
```

### Updating the pipeline

When you run the above command, Nextflow automatically pulls the pipeline code from GitHub and stores it as a cached version. When running the pipeline after this, it will always use the cached version if available - even if the pipeline has been updated since. To make sure that you're running the latest version of the pipeline, make sure that you regularly update the cached version of the pipeline:

```bash
nextflow pull nf-core/nanoseq
```

### Reproducibility

It's a good idea to specify a pipeline version when running the pipeline on your data. This ensures that a specific version of the pipeline code and software are used when you run your pipeline. If you keep using the same tag, you'll be running the same version of the pipeline, even if there have been changes to the code since.

First, go to the [nf-core/nanoseq releases page](https://github.com/nf-core/nanoseq/releases) and find the latest version number - numeric only (eg. `1.3.1`). Then specify this when running the pipeline with `-r` (one hyphen) - eg. `-r 1.3.1`.

This version number will be logged in reports when you run the pipeline, so that you'll know what you used when you look back in the future.

## Core Nextflow arguments

> **NB:** These options are part of Nextflow and use a _single_ hyphen (pipeline parameters use a double-hyphen).

### `-profile`

Use this parameter to choose a configuration profile. Profiles can give configuration presets for different compute environments.

Several generic profiles are bundled with the pipeline which instruct the pipeline to use software packaged using different methods (Docker, Singularity, Conda) - see below.

> We highly recommend the use of Docker or Singularity containers for full pipeline reproducibility, however when this is not possible, Conda is also supported.

The pipeline also dynamically loads configurations from [https://github.com/nf-core/configs](https://github.com/nf-core/configs) when it runs, making multiple config profiles for various institutional clusters available at run time. For more information and to see if your system is available in these configs please see the [nf-core/configs documentation](https://github.com/nf-core/configs#documentation).

Note that multiple profiles can be loaded, for example: `-profile test,docker` - the order of arguments is important!
They are loaded in sequence, so later profiles can overwrite earlier profiles.

If `-profile` is not specified, the pipeline will run locally and expect all software to be installed and available on the `PATH`. This is _not_ recommended.

* `docker`
  * A generic configuration profile to be used with [Docker](https://docker.com/)
  * Pulls software from Docker Hub: [`nfcore/nanoseq`](https://hub.docker.com/r/nfcore/nanoseq/)
* `singularity`
  * A generic configuration profile to be used with [Singularity](https://sylabs.io/docs/)
  * Pulls software from Docker Hub: [`nfcore/nanoseq`](https://hub.docker.com/r/nfcore/nanoseq/)
* `conda`
  * Please only use Conda as a last resort i.e. when it's not possible to run the pipeline with Docker or Singularity.
  * A generic configuration profile to be used with [Conda](https://conda.io/docs/)
  * Pulls most software from [Bioconda](https://bioconda.github.io/)
* `test`
  * A profile with a complete configuration for automated testing
  * Includes links to test data so needs no other parameters

<<<<<<< HEAD
### `--input`

You will need to create a file with information about the samples in your experiment/run before executing the pipeline. Use this parameter to specify its location. It has to be a comma-separated file with 5 columns and a header row:

| Column          | Description                                                                                                                |
|-----------------|----------------------------------------------------------------------------------------------------------------------------|
| `sample`        | Sample name without spaces.                                                                                                |
| `fastq`         | Full path to FastQ file if previously demultiplexed. File has to be zipped and have the extension ".fastq.gz" or ".fq.gz". |
| `barcode`       | Barcode identifier attributed to that sample during multiplexing. Must be an integer.                                      |
| `genome`        | Genome fasta file for alignment. This can either be blank, a local path, or the appropriate key for a genome available in [iGenomes config file](../conf/igenomes.config). Must have the extension ".fasta", ".fasta.gz", ".fa" or ".fa.gz". |
| `transcriptome` | Transcriptome fasta/gtf file for alignment. This can either be blank or a local path. Must have the extension ".fasta", ".fasta.gz", ".fa", ".fa.gz", ".gtf" or ".gtf.gz". |

#### Specifying a reference genome/transcriptome

Each sample in the sample sheet can be mapped to its own reference genome or transcriptome. Please see below for additional details required to fill in the `genome` and `transcriptome` columns appropriately:

* If both `genome` and `transcriptome` are not specified then the mapping will be skipped for that sample.
* If both `genome` and `transcriptome` are specified as local fasta files then the transcriptome will be preferentially used for mapping.
* If `genome` is specified as a local fasta file and `transcriptome` is left blank then mapping will be performed relative to the genome.
* If `genome` isnt specified and `transcriptome` is provided as a fasta file then mapping will be performed relative to the transcriptome.
* If `genome` is specified as an AWS iGenomes key then the `transcriptome` column can be blank. The associated gtf file for the `transcriptome` will be automatically obtained in order to create a transcriptome fasta file. However, the reads will only be mapped to the transcriptome if `--protocol cDNA` or `--protocol directRNA`. If `--protocol DNA` then the reads will still be mapped to the genome essentially ignoring the gtf file.
* If `genome` is specified as a local fasta file and `transcriptome` is a specified as a local gtf file then both of these will be used to create a transcriptome fasta file. However, the reads will only be mapped to the transcriptome if `--protocol cDNA` or `--protocol directRNA`. If `--protocol DNA` then the reads will still be mapped to the genome essentially ignoring the gtf file.

#### Skip basecalling/demultiplexing

As shown in the examples below, the accepted format of the file is slightly different if you would like to run the pipeline with or without basecalling/demultiplexing.

##### With basecalling and demultiplexing

###### Example `samplesheet.csv`

```bash
sample,fastq,barcode,genome,transcriptome
Sample1,,1,mm10,
Sample2,,2,hg19,
Sample3,,3,/path/to/local/genome.fa,
Sample4,,4,,/path/to/local/transcriptome.fa
Sample5,,5,/path/to/local/genome.fa,/path/to/local/transcriptome.gtf
Sample6,,6,,
```

###### Example command

```bash
nextflow run nf-core/nanoseq \
    --input samplesheet.csv \
    --protocol cDNA \
    --input_path ./fast5/ \
    --flowcell FLO-MIN106 \
    --kit SQK-DCS109 \
    --barcode_kit EXP-NBD103 \
    -profile <docker/singularity/institute>
```

##### With basecalling but not demultiplexing

###### Example `samplesheet.csv`

```bash
sample,fastq,barcode,genome,transcriptome
Sample1,,1,/path/to/local/genome.fa,
```

> Only a single sample can be specified if you would like to skip demultiplexing

###### Example command

```bash
nextflow run nf-core/nanoseq \
    --input samplesheet.csv \
    --protocol cDNA \
    --input_path ./fast5/ \
    --flowcell FLO-MIN106 \
    --kit SQK-DCS108 \
    --skip_demultiplexing \
    -profile <docker/singularity/institute>
```

##### With demultiplexing but not basecalling

###### Example `samplesheet.csv`

```bash
sample,fastq,barcode,genome,transcriptome
Sample1,,1,mm10,
Sample2,,2,hg19,
Sample3,,3,/path/to/local/genome.fa,
Sample4,,4,,/path/to/local/transcriptome.fa
Sample5,,5,/path/to/local/genome.fa,/path/to/local/transcriptome.gtf
Sample6,,6,,
```

###### Example command

```bash
nextflow run nf-core/nanoseq \
    --input samplesheet.csv \
    --protocol DNA \
    --input_path ./undemultiplexed.fastq.gz \
    --barcode_kit 'NBD103/NBD104' \
    --skip_basecalling \
    -profile <docker/singularity/institute>
```

##### Without both basecalling and demultiplexing

###### Example `samplesheet.csv`

```bash
sample,fastq,barcode,genome,transcriptome
Sample1,SAM101A1.fastq.gz,,mm10
Sample2,SAM101A2.fastq.gz,,hg19
Sample3,SAM101A3.fastq.gz,/path/to/local/genome.fa,
Sample4,SAM101A4.fastq.gz,,
```

###### Example command

```bash
nextflow run nf-core/nanoseq \
    --input samplesheet.csv \
    --protocol cDNA \
    --skip_basecalling \
    --skip_demultiplexing \
    -profile <docker/singularity/institute>
```

### `--protocol`

Specifies the type of data that was sequenced i.e. "DNA", "cDNA" or "directRNA".

## Basecalling and demultiplexing

### `--input_path`

Path to Nanopore run directory (e.g. `fastq_pass/`) or a basecalled fastq file that requires demultiplexing. The latter can only be provided in conjunction with the `--skip_basecalling` parameter.

### `--flowcell`

Flowcell used to perform the sequencing e.g. "FLO-MIN106". Not required if `--guppy_config` is specified.

### `--kit`

Kit used to perform the sequencing e.g. "SQK-LSK109". Not required if `--guppy_config` is specified.

### `--barcode_kit`

Barcode kit used to perform the sequencing e.g. "SQK-PBK004".

If you would like to skip the basecalling (`--skip_basecalling`) but still perform the demultiplexing please specify a barcode kit that can be recognised by [qcat](https://github.com/nanoporetech/qcat):

| `qcat` barcode kit specifications | description                                                                   |
|-----------------------------------|-------------------------------------------------------------------------------|
| `Auto`                            | Auto detect barcoding kit                                                     |
| `RBK001`                          | Rapid barcoding kit                                                           |
| `RBK004`                          | Rapid barcoding kit v4                                                        |
| `NBD103/NBD104`                   | Native barcoding kit with barcodes 1-12                                       |
| `NBD114`                          | Native barcoding kit with barcodes 13-24                                      |
| `NBD104/NBD114`                   | Native barcoding kit with barcodes 1-24                                       |
| `PBC001`                          | PCR barcoding kits with 12 barcodes                                           |
| `PBC096`                          | PCR barcoding kits with 96 barcodes                                           |
| `RPB004/RLB001`                   | Rapid PCR Barcoding Kit (SQK-RPB004) and Rapid Low Input by PCR Barcoding Kit |
| `RPB004/LWB001`                   | Low Input by PCR Barcoding Kit                                                |
| `RAB204`                          | 16S Rapid Amplicon Barcoding Kit with 12 Barcodes                             |
| `VMK001`                          | Voltrax Barcoding Kit with 4 barcodes                                         |

### `--guppy_config`

Config file used for basecalling that will be passed to Guppy via the "--config" parameter. Cannot be used in conjunction with `--flowcell` and `--kit`.
This can be a local file (i.e. `/your/dir/guppy_conf.cfg`) or a string specifying a configuration stored in the `/opt/ont/guppy/data/` directory of Guppy.

### `--guppy_model`

Custom basecalling model file in `json` format that will be passed to Guppy via the "--model" parameter. Custom basecalling models can be trained with software such as [Taiyaki](https://github.com/nanoporetech/taiyaki). This can also be a string specifying a model stored in the `/opt/ont/guppy/data` directory of Guppy.

### `--guppy_gpu`

Whether to demultiplex with Guppy in GPU mode (default: false).

### `--guppy_gpu_runners`

Number of "--gpu_runners_per_device" used for Guppy when using `--guppy_gpu` (default: 6).

### `--guppy_cpu_threads`

Number of "--cpu_threads_per_caller" used for Guppy when using `--guppy_gpu` (default: 1).

### `--gpu_device`

Basecalling device specified to Guppy in GPU mode using "--device" (default: 'auto').

### `--gpu_cluster_options`

Cluster options required to use GPU resources (e.g. '--part=gpu --gres=gpu:1').

### `--qcat_min_score`

Specify the minimum quality score for qcat in the range 0-100 (default: 60).

### `--qcat_detect_middle`

Search for adapters in the whole read by applying the '--detect-middle' parameter in qcat (default: false).

### `--skip_basecalling`

Skip basecalling with Guppy.

### `--skip_demultiplexing`

Skip demultiplexing with Guppy/qcat.

## Alignment

### `--stranded`

Specifies if the data is strand-specific. Automatically activated when using `--protocol directRNA` (default: false).

When using `--protocol`/`--stranded` the following command-line arguments will be set for `minimap2` and `graphmap2`:

| `nanoseq` input              | `minimap2` presets  | `graphmap2` presets |
|------------------------------|---------------------|--------------------|
| `--protocol DNA`             | -ax map-ont         | no presets         |
| `--protocol cDNA`            | -ax splice          | -x rnaseq          |
| `--protocol directRNA`       | -ax splice -uf -k14 | -x rnaseq          |
| `--protocol cDNA --stranded` | -ax splice -uf      | -x rnaseq          |

### `--aligner`

Specifies the aligner to use i.e. `graphmap2` or `minimap2`.

### `--save_align_intermeds`

Save the `.sam` files from the alignment step - not done by default.

### `--skip_alignment`

Skip alignment and downstream processes.

## Coverage tracks

| Step                    | Description                            |
|-------------------------|----------------------------------------|
| `--skip_bigwig`         | Skip BigWig file generation            |
| `--skip_bigbed`         | Skip BigBed file generation            |

## Skipping QC steps

The pipeline contains a number of quality control steps. Sometimes, it may not be desirable to run all of them if time and compute resources are limited.
The following options make this easy:

| Step                    | Description                          |
|-------------------------|--------------------------------------|
| `--skip_qc`             | Skip all QC steps apart from MultiQC |
| `--skip_pycoqc`         | Skip pycoQC                          |
| `--skip_nanoplot`       | Skip NanoPlot                        |
| `--skip_fastqc`         | Skip FastQC                          |
| `--skip_multiqc`        | Skip MultiQC                         |

## Job resources

### Automatic resubmission

Each step in the pipeline has a default set of requirements for number of CPUs, memory and time. For most of the steps in the pipeline, if the job exits with an error code of `143` (exceeded requested resources) it will automatically resubmit with higher requests (2 x original, then 3 x original). If it still fails after three times then the pipeline is stopped.

### Custom resource requests

Wherever process-specific requirements are set in the pipeline, the default value can be changed by creating a custom config file. See the files hosted at [`nf-core/configs`](https://github.com/nf-core/configs/tree/master/conf) for examples.
=======
### `-resume`

Specify this when restarting a pipeline. Nextflow will used cached results from any pipeline steps where the inputs are the same, continuing from where it got to previously.

You can also supply a run name to resume a specific run: `-resume [run-name]`. Use the `nextflow log` command to show previous run names.

### `-c`

Specify the path to a specific config file (this is a core Nextflow command). See the [nf-core website documentation](https://nf-co.re/usage/configuration) for more information.

#### Custom resource requests

Each step in the pipeline has a default set of requirements for number of CPUs, memory and time. For most of the steps in the pipeline, if the job exits with an error code of `143` (exceeded requested resources) it will automatically resubmit with higher requests (2 x original, then 3 x original). If it still fails after three times then the pipeline is stopped.

Whilst these default requirements will hopefully work for most people with most data, you may find that you want to customise the compute resources that the pipeline requests. You can do this by creating a custom config file. For example, to give the workflow process `star` 32GB of memory, you could use the following config:

```nextflow
process {
  withName: star {
    memory = 32.GB
  }
}
```

See the main [Nextflow documentation](https://www.nextflow.io/docs/latest/config.html) for more information.
>>>>>>> 73cb65e0

If you are likely to be running `nf-core` pipelines regularly it may be a good idea to request that your custom config file is uploaded to the `nf-core/configs` git repository. Before you do this please can you test that the config file works with your pipeline of choice using the `-c` parameter (see definition below). You can then create a pull request to the `nf-core/configs` repository with the addition of your config file, associated documentation file (see examples in [`nf-core/configs/docs`](https://github.com/nf-core/configs/tree/master/docs)), and amending [`nfcore_custom.config`](https://github.com/nf-core/configs/blob/master/nfcore_custom.config) to include your custom profile.

If you have any questions or issues please send us a message on [Slack](https://nf-co.re/join/slack) on the [`#configs` channel](https://nfcore.slack.com/channels/configs).

### Running in the background

Nextflow handles job submissions and supervises the running jobs. The Nextflow process must run until the pipeline is finished.

The Nextflow `-bg` flag launches Nextflow in the background, detached from your terminal so that the workflow does not stop if you log out of your session. The logs are saved to a file.

Alternatively, you can use `screen` / `tmux` or similar tool to create a detached session which you can log back into at a later time.
Some HPC setups also allow you to run nextflow within a cluster job submitted your job scheduler (from where it submits more jobs).

#### Nextflow memory requirements

In some cases, the Nextflow Java virtual machines can start to request a large amount of memory.
We recommend adding the following line to your environment to limit this (typically in `~/.bashrc` or `~./bash_profile`):

```bash
NXF_OPTS='-Xms1g -Xmx4g'
```<|MERGE_RESOLUTION|>--- conflicted
+++ resolved
@@ -1,86 +1,137 @@
 # nf-core/nanoseq: Usage
 
-<<<<<<< HEAD
-## Table of contents
-
-* [Table of contents](#table-of-contents)
-* [Introduction](#introduction)
-* [Running the pipeline](#running-the-pipeline)
-  * [Updating the pipeline](#updating-the-pipeline)
-  * [Reproducibility](#reproducibility)
-* [Main arguments](#main-arguments)
-  * [`-profile`](#-profile)
-  * [`--input`](#--input)
-  * [`--protocol`](#--protocol)
-* [Basecalling and demultiplexing](#basecalling-and-demultiplexing)
-  * [`--input_path`](#--input_path)
-  * [`--flowcell`](#--flowcell)
-  * [`--kit`](#--kit)
-  * [`--barcode_kit`](#--barcode_kit)
-  * [`--guppy_config`](#--guppy_config)
-  * [`--guppy_model`](#--guppy_model)
-  * [`--guppy_gpu`](#--guppy_gpu)
-  * [`--guppy_gpu_runners`](#--guppy_gpu_runners)
-  * [`--guppy_cpu_threads`](#--guppy_cpu_threads)
-  * [`--gpu_device`](#--gpu_device)
-  * [`--gpu_cluster_options`](#--gpu_cluster_options)
-  * [`--qcat_min_score`](#--qcat_min_score)
-  * [`--qcat_detect_middle`](#--qcat_detect_middle)
-  * [`--skip_basecalling`](#--skip_basecalling)
-  * [`--skip_demultiplexing`](#--skip_demultiplexing)
-* [Alignments](#alignments)
-  * [`--aligner`](#--aligner)
-  * [`--stranded`](#--stranded)
-  * [`--save_align_intermeds`](#--save_align_intermeds)
-  * [`--skip_alignment`](#--skip_alignment)
-* [Coverage tracks](#coverage-tracks)
-* [Skipping QC steps](#skipping-qc-steps)
-* [Job resources](#job-resources)
-  * [Automatic resubmission](#automatic-resubmission)
-  * [Custom resource requests](#custom-resource-requests)
-* [AWS Batch specific parameters](#aws-batch-specific-parameters)
-  * [`--awsqueue`](#--awsqueue)
-  * [`--awsregion`](#--awsregion)
-  * [`--awscli`](#--awscli)
-* [Other command line parameters](#other-command-line-parameters)
-  * [`--outdir`](#--outdir)
-  * [`--email`](#--email)
-  * [`--email_on_fail`](#--email_on_fail)
-  * [`--max_multiqc_email_size`](#--max_multiqc_email_size)
-  * [`-name`](#-name)
-  * [`-resume`](#-resume)
-  * [`-c`](#-c)
-  * [`--custom_config_version`](#--custom_config_version)
-  * [`--custom_config_base`](#--custom_config_base)
-  * [`--max_memory`](#--max_memory)
-  * [`--max_time`](#--max_time)
-  * [`--max_cpus`](#--max_cpus)
-  * [`--plaintext_email`](#--plaintext_email)
-  * [`--monochrome_logs`](#--monochrome_logs)
-  * [`--multiqc_config`](#--multiqc_config)
-<!-- TOC END -->
-
 ## Introduction
 
-Nextflow handles job submissions on SLURM or other environments, and supervises running the jobs. Thus the Nextflow process must run until the pipeline is finished. We recommend that you put the process running in the background through `screen` / `tmux` or similar tool. Alternatively you can run nextflow within a cluster job submitted your job scheduler.
-
-It is recommended to limit the Nextflow Java virtual machines memory. We recommend adding the following line to your environment (typically in `~/.bashrc` or `~./bash_profile`):
-
-```bash
-NXF_OPTS='-Xms1g -Xmx4g'
-```
-=======
-## Introduction
-
-<!-- TODO nf-core: Add documentation about anything specific to running your pipeline. For general topics, please point to (and add to) the main nf-core website. -->
->>>>>>> 73cb65e0
+You will need to create a file with information about the samples in your experiment/run before executing the pipeline. Use the `--input` parameter to specify its location. It has to be a comma-separated file with 5 columns and a header row:
+
+| Column          | Description                                                                                                                |
+|-----------------|----------------------------------------------------------------------------------------------------------------------------|
+| `sample`        | Sample name without spaces.                                                                                                |
+| `fastq`         | Full path to FastQ file if previously demultiplexed. File has to be zipped and have the extension ".fastq.gz" or ".fq.gz". |
+| `barcode`       | Barcode identifier attributed to that sample during multiplexing. Must be an integer.                                      |
+| `genome`        | Genome fasta file for alignment. This can either be blank, a local path, or the appropriate key for a genome available in [iGenomes config file](../conf/igenomes.config). Must have the extension ".fasta", ".fasta.gz", ".fa" or ".fa.gz". |
+| `transcriptome` | Transcriptome fasta/gtf file for alignment. This can either be blank or a local path. Must have the extension ".fasta", ".fasta.gz", ".fa", ".fa.gz", ".gtf" or ".gtf.gz". |
+
+### Specifying a reference genome/transcriptome
+
+Each sample in the sample sheet can be mapped to its own reference genome or transcriptome. Please see below for additional details required to fill in the `genome` and `transcriptome` columns appropriately:
+
+* If both `genome` and `transcriptome` are not specified then the mapping will be skipped for that sample.
+* If both `genome` and `transcriptome` are specified as local fasta files then the transcriptome will be preferentially used for mapping.
+* If `genome` is specified as a local fasta file and `transcriptome` is left blank then mapping will be performed relative to the genome.
+* If `genome` isnt specified and `transcriptome` is provided as a fasta file then mapping will be performed relative to the transcriptome.
+* If `genome` is specified as an AWS iGenomes key then the `transcriptome` column can be blank. The associated gtf file for the `transcriptome` will be automatically obtained in order to create a transcriptome fasta file. However, the reads will only be mapped to the transcriptome if `--protocol cDNA` or `--protocol directRNA`. If `--protocol DNA` then the reads will still be mapped to the genome essentially ignoring the gtf file.
+* If `genome` is specified as a local fasta file and `transcriptome` is a specified as a local gtf file then both of these will be used to create a transcriptome fasta file. However, the reads will only be mapped to the transcriptome if `--protocol cDNA` or `--protocol directRNA`. If `--protocol DNA` then the reads will still be mapped to the genome essentially ignoring the gtf file.
+
+### Skip basecalling/demultiplexing
+
+As shown in the examples below, the accepted format of the file is slightly different if you would like to run the pipeline with or without basecalling/demultiplexing.
+
+#### With basecalling and demultiplexing
+
+##### Example `samplesheet.csv`
+
+```bash
+sample,fastq,barcode,genome,transcriptome
+Sample1,,1,mm10,
+Sample2,,2,hg19,
+Sample3,,3,/path/to/local/genome.fa,
+Sample4,,4,,/path/to/local/transcriptome.fa
+Sample5,,5,/path/to/local/genome.fa,/path/to/local/transcriptome.gtf
+Sample6,,6,,
+```
+
+##### Example command
+
+```bash
+nextflow run nf-core/nanoseq \
+    --input samplesheet.csv \
+    --protocol cDNA \
+    --input_path ./fast5/ \
+    --flowcell FLO-MIN106 \
+    --kit SQK-DCS109 \
+    --barcode_kit EXP-NBD103 \
+    -profile <docker/singularity/institute>
+```
+
+#### With basecalling but not demultiplexing
+
+##### Example `samplesheet.csv`
+
+```bash
+sample,fastq,barcode,genome,transcriptome
+Sample1,,1,/path/to/local/genome.fa,
+```
+
+> Only a single sample can be specified if you would like to skip demultiplexing
+
+##### Example command
+
+```bash
+nextflow run nf-core/nanoseq \
+    --input samplesheet.csv \
+    --protocol cDNA \
+    --input_path ./fast5/ \
+    --flowcell FLO-MIN106 \
+    --kit SQK-DCS108 \
+    --skip_demultiplexing \
+    -profile <docker/singularity/institute>
+```
+
+#### With demultiplexing but not basecalling
+
+##### Example `samplesheet.csv`
+
+```bash
+sample,fastq,barcode,genome,transcriptome
+Sample1,,1,mm10,
+Sample2,,2,hg19,
+Sample3,,3,/path/to/local/genome.fa,
+Sample4,,4,,/path/to/local/transcriptome.fa
+Sample5,,5,/path/to/local/genome.fa,/path/to/local/transcriptome.gtf
+Sample6,,6,,
+```
+
+##### Example command
+
+```bash
+nextflow run nf-core/nanoseq \
+    --input samplesheet.csv \
+    --protocol DNA \
+    --input_path ./undemultiplexed.fastq.gz \
+    --barcode_kit 'NBD103/NBD104' \
+    --skip_basecalling \
+    -profile <docker/singularity/institute>
+```
+
+#### Without both basecalling and demultiplexing
+
+##### Example `samplesheet.csv`
+
+```bash
+sample,fastq,barcode,genome,transcriptome
+Sample1,SAM101A1.fastq.gz,,mm10
+Sample2,SAM101A2.fastq.gz,,hg19
+Sample3,SAM101A3.fastq.gz,/path/to/local/genome.fa,
+Sample4,SAM101A4.fastq.gz,,
+```
+
+##### Example command
+
+```bash
+nextflow run nf-core/nanoseq \
+    --input samplesheet.csv \
+    --protocol cDNA \
+    --skip_basecalling \
+    --skip_demultiplexing \
+    -profile <docker/singularity/institute>
+```
 
 ## Running the pipeline
 
 The typical command for running the pipeline is as follows:
 
 ```bash
-<<<<<<< HEAD
 nextflow run nf-core/nanoseq \
     --input samplesheet.csv \
     --protocol DNA \
@@ -89,9 +140,6 @@
     --kit SQK-LSK109 \
     --barcode_kit SQK-PBK004 \
     -profile docker
-=======
-nextflow run nf-core/nanoseq --input '*_R{1,2}.fastq.gz' -profile docker
->>>>>>> 73cb65e0
 ```
 
 This will launch the pipeline with the `docker` configuration profile. See below for more information about profiles.
@@ -154,275 +202,6 @@
   * A profile with a complete configuration for automated testing
   * Includes links to test data so needs no other parameters
 
-<<<<<<< HEAD
-### `--input`
-
-You will need to create a file with information about the samples in your experiment/run before executing the pipeline. Use this parameter to specify its location. It has to be a comma-separated file with 5 columns and a header row:
-
-| Column          | Description                                                                                                                |
-|-----------------|----------------------------------------------------------------------------------------------------------------------------|
-| `sample`        | Sample name without spaces.                                                                                                |
-| `fastq`         | Full path to FastQ file if previously demultiplexed. File has to be zipped and have the extension ".fastq.gz" or ".fq.gz". |
-| `barcode`       | Barcode identifier attributed to that sample during multiplexing. Must be an integer.                                      |
-| `genome`        | Genome fasta file for alignment. This can either be blank, a local path, or the appropriate key for a genome available in [iGenomes config file](../conf/igenomes.config). Must have the extension ".fasta", ".fasta.gz", ".fa" or ".fa.gz". |
-| `transcriptome` | Transcriptome fasta/gtf file for alignment. This can either be blank or a local path. Must have the extension ".fasta", ".fasta.gz", ".fa", ".fa.gz", ".gtf" or ".gtf.gz". |
-
-#### Specifying a reference genome/transcriptome
-
-Each sample in the sample sheet can be mapped to its own reference genome or transcriptome. Please see below for additional details required to fill in the `genome` and `transcriptome` columns appropriately:
-
-* If both `genome` and `transcriptome` are not specified then the mapping will be skipped for that sample.
-* If both `genome` and `transcriptome` are specified as local fasta files then the transcriptome will be preferentially used for mapping.
-* If `genome` is specified as a local fasta file and `transcriptome` is left blank then mapping will be performed relative to the genome.
-* If `genome` isnt specified and `transcriptome` is provided as a fasta file then mapping will be performed relative to the transcriptome.
-* If `genome` is specified as an AWS iGenomes key then the `transcriptome` column can be blank. The associated gtf file for the `transcriptome` will be automatically obtained in order to create a transcriptome fasta file. However, the reads will only be mapped to the transcriptome if `--protocol cDNA` or `--protocol directRNA`. If `--protocol DNA` then the reads will still be mapped to the genome essentially ignoring the gtf file.
-* If `genome` is specified as a local fasta file and `transcriptome` is a specified as a local gtf file then both of these will be used to create a transcriptome fasta file. However, the reads will only be mapped to the transcriptome if `--protocol cDNA` or `--protocol directRNA`. If `--protocol DNA` then the reads will still be mapped to the genome essentially ignoring the gtf file.
-
-#### Skip basecalling/demultiplexing
-
-As shown in the examples below, the accepted format of the file is slightly different if you would like to run the pipeline with or without basecalling/demultiplexing.
-
-##### With basecalling and demultiplexing
-
-###### Example `samplesheet.csv`
-
-```bash
-sample,fastq,barcode,genome,transcriptome
-Sample1,,1,mm10,
-Sample2,,2,hg19,
-Sample3,,3,/path/to/local/genome.fa,
-Sample4,,4,,/path/to/local/transcriptome.fa
-Sample5,,5,/path/to/local/genome.fa,/path/to/local/transcriptome.gtf
-Sample6,,6,,
-```
-
-###### Example command
-
-```bash
-nextflow run nf-core/nanoseq \
-    --input samplesheet.csv \
-    --protocol cDNA \
-    --input_path ./fast5/ \
-    --flowcell FLO-MIN106 \
-    --kit SQK-DCS109 \
-    --barcode_kit EXP-NBD103 \
-    -profile <docker/singularity/institute>
-```
-
-##### With basecalling but not demultiplexing
-
-###### Example `samplesheet.csv`
-
-```bash
-sample,fastq,barcode,genome,transcriptome
-Sample1,,1,/path/to/local/genome.fa,
-```
-
-> Only a single sample can be specified if you would like to skip demultiplexing
-
-###### Example command
-
-```bash
-nextflow run nf-core/nanoseq \
-    --input samplesheet.csv \
-    --protocol cDNA \
-    --input_path ./fast5/ \
-    --flowcell FLO-MIN106 \
-    --kit SQK-DCS108 \
-    --skip_demultiplexing \
-    -profile <docker/singularity/institute>
-```
-
-##### With demultiplexing but not basecalling
-
-###### Example `samplesheet.csv`
-
-```bash
-sample,fastq,barcode,genome,transcriptome
-Sample1,,1,mm10,
-Sample2,,2,hg19,
-Sample3,,3,/path/to/local/genome.fa,
-Sample4,,4,,/path/to/local/transcriptome.fa
-Sample5,,5,/path/to/local/genome.fa,/path/to/local/transcriptome.gtf
-Sample6,,6,,
-```
-
-###### Example command
-
-```bash
-nextflow run nf-core/nanoseq \
-    --input samplesheet.csv \
-    --protocol DNA \
-    --input_path ./undemultiplexed.fastq.gz \
-    --barcode_kit 'NBD103/NBD104' \
-    --skip_basecalling \
-    -profile <docker/singularity/institute>
-```
-
-##### Without both basecalling and demultiplexing
-
-###### Example `samplesheet.csv`
-
-```bash
-sample,fastq,barcode,genome,transcriptome
-Sample1,SAM101A1.fastq.gz,,mm10
-Sample2,SAM101A2.fastq.gz,,hg19
-Sample3,SAM101A3.fastq.gz,/path/to/local/genome.fa,
-Sample4,SAM101A4.fastq.gz,,
-```
-
-###### Example command
-
-```bash
-nextflow run nf-core/nanoseq \
-    --input samplesheet.csv \
-    --protocol cDNA \
-    --skip_basecalling \
-    --skip_demultiplexing \
-    -profile <docker/singularity/institute>
-```
-
-### `--protocol`
-
-Specifies the type of data that was sequenced i.e. "DNA", "cDNA" or "directRNA".
-
-## Basecalling and demultiplexing
-
-### `--input_path`
-
-Path to Nanopore run directory (e.g. `fastq_pass/`) or a basecalled fastq file that requires demultiplexing. The latter can only be provided in conjunction with the `--skip_basecalling` parameter.
-
-### `--flowcell`
-
-Flowcell used to perform the sequencing e.g. "FLO-MIN106". Not required if `--guppy_config` is specified.
-
-### `--kit`
-
-Kit used to perform the sequencing e.g. "SQK-LSK109". Not required if `--guppy_config` is specified.
-
-### `--barcode_kit`
-
-Barcode kit used to perform the sequencing e.g. "SQK-PBK004".
-
-If you would like to skip the basecalling (`--skip_basecalling`) but still perform the demultiplexing please specify a barcode kit that can be recognised by [qcat](https://github.com/nanoporetech/qcat):
-
-| `qcat` barcode kit specifications | description                                                                   |
-|-----------------------------------|-------------------------------------------------------------------------------|
-| `Auto`                            | Auto detect barcoding kit                                                     |
-| `RBK001`                          | Rapid barcoding kit                                                           |
-| `RBK004`                          | Rapid barcoding kit v4                                                        |
-| `NBD103/NBD104`                   | Native barcoding kit with barcodes 1-12                                       |
-| `NBD114`                          | Native barcoding kit with barcodes 13-24                                      |
-| `NBD104/NBD114`                   | Native barcoding kit with barcodes 1-24                                       |
-| `PBC001`                          | PCR barcoding kits with 12 barcodes                                           |
-| `PBC096`                          | PCR barcoding kits with 96 barcodes                                           |
-| `RPB004/RLB001`                   | Rapid PCR Barcoding Kit (SQK-RPB004) and Rapid Low Input by PCR Barcoding Kit |
-| `RPB004/LWB001`                   | Low Input by PCR Barcoding Kit                                                |
-| `RAB204`                          | 16S Rapid Amplicon Barcoding Kit with 12 Barcodes                             |
-| `VMK001`                          | Voltrax Barcoding Kit with 4 barcodes                                         |
-
-### `--guppy_config`
-
-Config file used for basecalling that will be passed to Guppy via the "--config" parameter. Cannot be used in conjunction with `--flowcell` and `--kit`.
-This can be a local file (i.e. `/your/dir/guppy_conf.cfg`) or a string specifying a configuration stored in the `/opt/ont/guppy/data/` directory of Guppy.
-
-### `--guppy_model`
-
-Custom basecalling model file in `json` format that will be passed to Guppy via the "--model" parameter. Custom basecalling models can be trained with software such as [Taiyaki](https://github.com/nanoporetech/taiyaki). This can also be a string specifying a model stored in the `/opt/ont/guppy/data` directory of Guppy.
-
-### `--guppy_gpu`
-
-Whether to demultiplex with Guppy in GPU mode (default: false).
-
-### `--guppy_gpu_runners`
-
-Number of "--gpu_runners_per_device" used for Guppy when using `--guppy_gpu` (default: 6).
-
-### `--guppy_cpu_threads`
-
-Number of "--cpu_threads_per_caller" used for Guppy when using `--guppy_gpu` (default: 1).
-
-### `--gpu_device`
-
-Basecalling device specified to Guppy in GPU mode using "--device" (default: 'auto').
-
-### `--gpu_cluster_options`
-
-Cluster options required to use GPU resources (e.g. '--part=gpu --gres=gpu:1').
-
-### `--qcat_min_score`
-
-Specify the minimum quality score for qcat in the range 0-100 (default: 60).
-
-### `--qcat_detect_middle`
-
-Search for adapters in the whole read by applying the '--detect-middle' parameter in qcat (default: false).
-
-### `--skip_basecalling`
-
-Skip basecalling with Guppy.
-
-### `--skip_demultiplexing`
-
-Skip demultiplexing with Guppy/qcat.
-
-## Alignment
-
-### `--stranded`
-
-Specifies if the data is strand-specific. Automatically activated when using `--protocol directRNA` (default: false).
-
-When using `--protocol`/`--stranded` the following command-line arguments will be set for `minimap2` and `graphmap2`:
-
-| `nanoseq` input              | `minimap2` presets  | `graphmap2` presets |
-|------------------------------|---------------------|--------------------|
-| `--protocol DNA`             | -ax map-ont         | no presets         |
-| `--protocol cDNA`            | -ax splice          | -x rnaseq          |
-| `--protocol directRNA`       | -ax splice -uf -k14 | -x rnaseq          |
-| `--protocol cDNA --stranded` | -ax splice -uf      | -x rnaseq          |
-
-### `--aligner`
-
-Specifies the aligner to use i.e. `graphmap2` or `minimap2`.
-
-### `--save_align_intermeds`
-
-Save the `.sam` files from the alignment step - not done by default.
-
-### `--skip_alignment`
-
-Skip alignment and downstream processes.
-
-## Coverage tracks
-
-| Step                    | Description                            |
-|-------------------------|----------------------------------------|
-| `--skip_bigwig`         | Skip BigWig file generation            |
-| `--skip_bigbed`         | Skip BigBed file generation            |
-
-## Skipping QC steps
-
-The pipeline contains a number of quality control steps. Sometimes, it may not be desirable to run all of them if time and compute resources are limited.
-The following options make this easy:
-
-| Step                    | Description                          |
-|-------------------------|--------------------------------------|
-| `--skip_qc`             | Skip all QC steps apart from MultiQC |
-| `--skip_pycoqc`         | Skip pycoQC                          |
-| `--skip_nanoplot`       | Skip NanoPlot                        |
-| `--skip_fastqc`         | Skip FastQC                          |
-| `--skip_multiqc`        | Skip MultiQC                         |
-
-## Job resources
-
-### Automatic resubmission
-
-Each step in the pipeline has a default set of requirements for number of CPUs, memory and time. For most of the steps in the pipeline, if the job exits with an error code of `143` (exceeded requested resources) it will automatically resubmit with higher requests (2 x original, then 3 x original). If it still fails after three times then the pipeline is stopped.
-
-### Custom resource requests
-
-Wherever process-specific requirements are set in the pipeline, the default value can be changed by creating a custom config file. See the files hosted at [`nf-core/configs`](https://github.com/nf-core/configs/tree/master/conf) for examples.
-=======
 ### `-resume`
 
 Specify this when restarting a pipeline. Nextflow will used cached results from any pipeline steps where the inputs are the same, continuing from where it got to previously.
@@ -448,7 +227,6 @@
 ```
 
 See the main [Nextflow documentation](https://www.nextflow.io/docs/latest/config.html) for more information.
->>>>>>> 73cb65e0
 
 If you are likely to be running `nf-core` pipelines regularly it may be a good idea to request that your custom config file is uploaded to the `nf-core/configs` git repository. Before you do this please can you test that the config file works with your pipeline of choice using the `-c` parameter (see definition below). You can then create a pull request to the `nf-core/configs` repository with the addition of your config file, associated documentation file (see examples in [`nf-core/configs/docs`](https://github.com/nf-core/configs/tree/master/docs)), and amending [`nfcore_custom.config`](https://github.com/nf-core/configs/blob/master/nfcore_custom.config) to include your custom profile.
 
