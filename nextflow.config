--- conflicted
+++ resolved
@@ -13,7 +13,6 @@
     input                      = './samplesheet.csv'
     protocol                   = null
 
-<<<<<<< HEAD
     // Options: Demultiplexing
     input_path                 = null
     flowcell                   = null
@@ -81,19 +80,6 @@
 
     // Options: Config
     multiqc_config             = null
-=======
-
-    // References
-    genome                     = null
-    igenomes_base              = 's3://ngi-igenomes/igenomes'
-    igenomes_ignore            = false
-    // MultiQC options
-    multiqc_config             = null
-    multiqc_title              = null
-    multiqc_logo               = null
-    max_multiqc_email_size     = '25.MB'
-    multiqc_methods_description = null
->>>>>>> 2bf280ed
 
     // Options: Custom config
     custom_config_version      = 'master'
@@ -269,14 +255,9 @@
     homePage        = 'https://github.com/nf-core/nanoseq'
     description     = """A pipeline to demultiplex, QC and map Nanopore data"""
     mainScript      = 'main.nf'
-<<<<<<< HEAD
-    nextflowVersion = '!>=21.10.3'
-    version         = '3.0.0'
-=======
     nextflowVersion = '!>=22.10.1'
     version         = '3.0.0'
     doi             = ''
->>>>>>> 2bf280ed
 }
 
 // Load modules.config for DSL2 module specific options
