--- conflicted
+++ resolved
@@ -78,7 +78,6 @@
     // Options: Config
     multiqc_config             = null
 
-<<<<<<< HEAD
     // Options: Custom config
     custom_config_version      = 'master'
     custom_config_base         = "https://raw.githubusercontent.com/nf-core/configs/${params.custom_config_version}"
@@ -93,10 +92,6 @@
     igenomes_ignore            = false //note
     max_multiqc_email_size     = '25.MB' //note
     multiqc_title              = null //note
-=======
-    // Boilerplate options
-    outdir                     = null
->>>>>>> a02f60ec
     tracedir                   = "${params.outdir}/pipeline_info"
     email                      = null
     email_on_fail              = null
@@ -133,18 +128,6 @@
     System.err.println("WARNING: Could not load nf-core/config profiles: ${params.custom_config_base}/nfcore_custom.config")
 }
 
-<<<<<<< HEAD
-=======
-// Load nf-core/nanoseq custom profiles from different institutions.
-// Warning: Uncomment only if a pipeline-specific instititutional config already exists on nf-core/configs!
-// try {
-//   includeConfig "${params.custom_config_base}/pipeline/nanoseq.config"
-// } catch (Exception e) {
-//   System.err.println("WARNING: Could not load nf-core/config/nanoseq profiles: ${params.custom_config_base}/pipeline/nanoseq.config")
-// }
-
-
->>>>>>> a02f60ec
 profiles {
     debug { process.beforeScript = 'echo $HOSTNAME' }
     conda {
