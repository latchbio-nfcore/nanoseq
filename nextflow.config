/*
 * -------------------------------------------------
 *  nf-core/nanoseq Nextflow config file
 * -------------------------------------------------
 * Default config options for all environments.
 */

// Global default params, used in configs
params {

  // Options: Mandatory
  protocol = false

  // Options: Demultiplexing
  input_path = false
  flowcell = false
  kit = false
  barcode_kit = false
  guppy_config = false
  guppy_model = false
  guppy_gpu = false
  guppy_gpu_runners = 6
  guppy_cpu_threads = 1
  gpu_device = 'auto'
  gpu_cluster_options = false
  qcat_min_score = 60
  qcat_detect_middle = false
  skip_basecalling = false
  skip_demultiplexing = false

  // Options: Alignment
  aligner = 'minimap2'
  stranded = false
  save_align_intermeds = false
  skip_alignment = false

  // Options: Visualisation
  skip_bigbed = false
  skip_bigwig = false

  // Options: QC
  skip_qc = false
  skip_pycoqc = false
  skip_nanoplot = false
  skip_fastqc = false
  skip_multiqc = false

  // Options: Config
  multiqc_config = "$baseDir/assets/multiqc_config.yaml"
<<<<<<< HEAD
  email = false
  email_on_fail = false
  max_multiqc_email_size = 25.MB
  plaintext_email = false
  monochrome_logs = false
  help = false
  igenomes_base = 's3://ngi-igenomes/igenomes/'
  tracedir = "${params.outdir}/pipeline_info"
  igenomes_ignore = false
=======

  // Options: Custom config
>>>>>>> c2eff422
  custom_config_version = 'master'
  custom_config_base = "https://raw.githubusercontent.com/nf-core/configs/${params.custom_config_version}"
  config_profile_description = false
  config_profile_contact = false
  config_profile_url = false
<<<<<<< HEAD

  // Defaults only, expecting to be overwritten
  max_memory = 128.GB
  max_cpus = 16
  max_time = 240.h

}
=======
>>>>>>> c2eff422

  // Options: Other
  help = false
  outdir = './results'
  igenomes_base = 's3://ngi-igenomes/igenomes/'
  igenomes_ignore = false
  max_multiqc_email_size = 25.MB
  tracedir = "${params.outdir}/pipeline_info"
  email = false
  email_on_fail = false
  plaintext_email = false
  monochrome_logs = false
  name = false
  hostnames = false
  clusterOptions = false

  // Defaults only, expecting to be overwritten
  max_memory = 128.GB
  max_cpus = 16
  max_time = 240.h

}

// Load base.config by default for all pipelines
includeConfig 'conf/base.config'

// Load nf-core custom profiles from different Institutions
try {
  includeConfig "${params.custom_config_base}/nfcore_custom.config"
} catch (Exception e) {
  System.err.println("WARNING: Could not load nf-core/config profiles: ${params.custom_config_base}/nfcore_custom.config")
}

profiles {
<<<<<<< HEAD
  conda { process.conda = "$baseDir/environment.yml" }
  debug { process.beforeScript = 'echo $HOSTNAME' }
=======
  debug       { process.beforeScript = 'echo $HOSTNAME' }
>>>>>>> c2eff422
  docker {
    docker.enabled = true
    // Avoid this error:
    //   WARNING: Your kernel does not support swap limit capabilities or the cgroup is not mounted. Memory limited without swap.
    // Testing this in nf-core after discussion here https://github.com/nf-core/tools/pull/351
    // once this is established and works well, nextflow might implement this behavior as new default.
    docker.runOptions = '-u \$(id -u):\$(id -g)'
  }
  singularity {
    singularity.enabled = true
    singularity.autoMounts = true
  }
<<<<<<< HEAD
  test { includeConfig 'conf/test.config' }
=======
  test           { includeConfig 'conf/test.config' }
  test_bc_nodx   { includeConfig 'conf/test_bc_nodx.config' }
  test_nobc_dx   { includeConfig 'conf/test_nobc_dx.config' }
  test_nobc_nodx { includeConfig 'conf/test_nobc_nodx.config' }
>>>>>>> c2eff422
}

// Load igenomes.config if required
if (!params.igenomes_ignore) {
  includeConfig 'conf/igenomes.config'
}

// Export this variable to prevent local Python libraries from conflicting with those in the container
env {
  PYTHONNOUSERSITE = 1
}

// Capture exit codes from upstream processes when piping
process.shell = ['/bin/bash', '-euo', 'pipefail']

timeline {
  enabled = true
  file = "${params.tracedir}/execution_timeline.html"
}
report {
  enabled = true
  file = "${params.tracedir}/execution_report.html"
}
trace {
  enabled = true
  file = "${params.tracedir}/execution_trace.txt"
}
dag {
  enabled = true
  file = "${params.tracedir}/pipeline_dag.svg"
}

manifest {
  name = 'nf-core/nanoseq'
  author = 'Chelsea Sawyer'
  homePage = 'https://github.com/nf-core/nanoseq'
  description = 'A pipeline to demultiplex, QC and map Nanopore data'
  mainScript = 'main.nf'
  nextflowVersion = '>=19.10.0'
  version = '1.0dev'
}

// Function to ensure that resource requirements don't go beyond
// a maximum limit
def check_max(obj, type) {
  if (type == 'memory') {
    try {
      if (obj.compareTo(params.max_memory as nextflow.util.MemoryUnit) == 1)
        return params.max_memory as nextflow.util.MemoryUnit
      else
        return obj
    } catch (all) {
      println "   ### ERROR ###   Max memory '${params.max_memory}' is not valid! Using default value: $obj"
      return obj
    }
  } else if (type == 'time') {
    try {
      if (obj.compareTo(params.max_time as nextflow.util.Duration) == 1)
        return params.max_time as nextflow.util.Duration
      else
        return obj
    } catch (all) {
      println "   ### ERROR ###   Max time '${params.max_time}' is not valid! Using default value: $obj"
      return obj
    }
  } else if (type == 'cpus') {
    try {
      return Math.min( obj, params.max_cpus as int )
    } catch (all) {
      println "   ### ERROR ###   Max cpus '${params.max_cpus}' is not valid! Using default value: $obj"
      return obj
    }
  }
}<|MERGE_RESOLUTION|>--- conflicted
+++ resolved
@@ -47,35 +47,13 @@
 
   // Options: Config
   multiqc_config = "$baseDir/assets/multiqc_config.yaml"
-<<<<<<< HEAD
-  email = false
-  email_on_fail = false
-  max_multiqc_email_size = 25.MB
-  plaintext_email = false
-  monochrome_logs = false
-  help = false
-  igenomes_base = 's3://ngi-igenomes/igenomes/'
-  tracedir = "${params.outdir}/pipeline_info"
-  igenomes_ignore = false
-=======
 
   // Options: Custom config
->>>>>>> c2eff422
   custom_config_version = 'master'
   custom_config_base = "https://raw.githubusercontent.com/nf-core/configs/${params.custom_config_version}"
   config_profile_description = false
   config_profile_contact = false
   config_profile_url = false
-<<<<<<< HEAD
-
-  // Defaults only, expecting to be overwritten
-  max_memory = 128.GB
-  max_cpus = 16
-  max_time = 240.h
-
-}
-=======
->>>>>>> c2eff422
 
   // Options: Other
   help = false
@@ -110,13 +88,8 @@
 }
 
 profiles {
-<<<<<<< HEAD
-  conda { process.conda = "$baseDir/environment.yml" }
-  debug { process.beforeScript = 'echo $HOSTNAME' }
-=======
-  debug       { process.beforeScript = 'echo $HOSTNAME' }
->>>>>>> c2eff422
-  docker {
+  debug         { process.beforeScript = 'echo $HOSTNAME' }
+  docker        {
     docker.enabled = true
     // Avoid this error:
     //   WARNING: Your kernel does not support swap limit capabilities or the cgroup is not mounted. Memory limited without swap.
@@ -124,18 +97,14 @@
     // once this is established and works well, nextflow might implement this behavior as new default.
     docker.runOptions = '-u \$(id -u):\$(id -g)'
   }
-  singularity {
+  singularity    {
     singularity.enabled = true
     singularity.autoMounts = true
   }
-<<<<<<< HEAD
-  test { includeConfig 'conf/test.config' }
-=======
   test           { includeConfig 'conf/test.config' }
   test_bc_nodx   { includeConfig 'conf/test_bc_nodx.config' }
   test_nobc_dx   { includeConfig 'conf/test_nobc_dx.config' }
   test_nobc_nodx { includeConfig 'conf/test_nobc_nodx.config' }
->>>>>>> c2eff422
 }
 
 // Load igenomes.config if required
