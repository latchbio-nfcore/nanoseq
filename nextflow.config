--- conflicted
+++ resolved
@@ -29,13 +29,6 @@
   qcat_detect_middle         = false
   skip_basecalling           = false
   skip_demultiplexing        = false
-<<<<<<< HEAD
-
-  // Options: Raw read cleaning
-  nanolyse_fasta             = ''
-  run_nanolyse               = false
-=======
->>>>>>> b27cf2c4
 
   // Options: Raw read cleaning
   nanolyse_fasta             = ''
