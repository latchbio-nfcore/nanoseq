--- conflicted
+++ resolved
@@ -11,20 +11,6 @@
   // Options: Mandatory
   protocol = false
 
-<<<<<<< HEAD
-  // Boilerplate options
-  name = false
-  multiqc_config = false
-  email = false
-  email_on_fail = false
-  max_multiqc_email_size = 25.MB
-  plaintext_email = false
-  monochrome_logs = false
-  help = false
-  igenomes_base = 's3://ngi-igenomes/igenomes/'
-  tracedir = "${params.outdir}/pipeline_info"
-  igenomes_ignore = false
-=======
   // Options: Demultiplexing
   input_path = false
   flowcell = false
@@ -60,10 +46,9 @@
   skip_multiqc = false
 
   // Options: Config
-  multiqc_config = "$baseDir/assets/multiqc_config.yaml"
+  multiqc_config = false
 
   // Options: Custom config
->>>>>>> 40a4094b
   custom_config_version = 'master'
   custom_config_base = "https://raw.githubusercontent.com/nf-core/configs/${params.custom_config_version}"
   config_profile_description = false
