--- conflicted
+++ resolved
@@ -1,15 +1,8 @@
 #!/usr/bin/env python
 
-<<<<<<< HEAD
 import os
 import sys
 import errno
-=======
-
-"""Provide a command line tool to validate and transform tabular samplesheets."""
-
-
->>>>>>> a02f60ec
 import argparse
 import csv
 import logging
@@ -17,17 +10,13 @@
 from collections import Counter
 from pathlib import Path
 
-
 logger = logging.getLogger()
 
-<<<<<<< HEAD
     parser = argparse.ArgumentParser(description=Description, epilog=Epilog)
     parser.add_argument("FILE_IN", help="Input samplesheet file.")
     parser.add_argument("UPDATED_PATH", help="Input path for test_nobc_nodx_rnamod")
     parser.add_argument("FILE_OUT", help="Output file.")
     return parser.parse_args(args)
-=======
->>>>>>> a02f60ec
 
 class RowChecker:
     """
@@ -157,10 +146,7 @@
     .. _text file:
         https://docs.python.org/3/glossary.html#term-text-file
 
-<<<<<<< HEAD
 def check_samplesheet(file_in, updated_path, file_out):
-=======
->>>>>>> a02f60ec
     """
     peek = handle.read(2048)
     sniffer = csv.Sniffer()
@@ -171,20 +157,14 @@
     handle.seek(0)
     return dialect
 
-<<<<<<< HEAD
     group,replicate,barcode,input_file,genome,transcriptome
     MCF7,1,,MCF7_directcDNA_replicate1.fastq.gz,genome.fa,
     MCF7,2,,MCF7_directcDNA_replicate3.fastq.gz,genome.fa,genome.gtf
     K562,1,,K562_directcDNA_replicate1.fastq.gz,genome.fa,
     K562,2,,K562_directcDNA_replicate4.fastq.gz,,transcripts.fa
-=======
-
-def check_samplesheet(file_in, file_out):
->>>>>>> a02f60ec
     """
     Check that the tabular samplesheet has the structure expected by nf-core pipelines.
 
-<<<<<<< HEAD
     input_extensions = []
     sample_info_dict = {}
     with open(file_in, "r") as fin:
@@ -328,94 +308,6 @@
 def main(args=None):
     args = parse_args(args)
     check_samplesheet(args.FILE_IN, args.UPDATED_PATH, args.FILE_OUT)
-=======
-    Validate the general shape of the table, expected columns, and each row. Also add
-    an additional column which records whether one or two FASTQ reads were found.
-
-    Args:
-        file_in (pathlib.Path): The given tabular samplesheet. The format can be either
-            CSV, TSV, or any other format automatically recognized by ``csv.Sniffer``.
-        file_out (pathlib.Path): Where the validated and transformed samplesheet should
-            be created; always in CSV format.
-
-    Example:
-        This function checks that the samplesheet follows the following structure,
-        see also the `viral recon samplesheet`_::
-
-            sample,fastq_1,fastq_2
-            SAMPLE_PE,SAMPLE_PE_RUN1_1.fastq.gz,SAMPLE_PE_RUN1_2.fastq.gz
-            SAMPLE_PE,SAMPLE_PE_RUN2_1.fastq.gz,SAMPLE_PE_RUN2_2.fastq.gz
-            SAMPLE_SE,SAMPLE_SE_RUN1_1.fastq.gz,
-
-    .. _viral recon samplesheet:
-        https://raw.githubusercontent.com/nf-core/test-datasets/viralrecon/samplesheet/samplesheet_test_illumina_amplicon.csv
-
-    """
-    required_columns = {"sample", "fastq_1", "fastq_2"}
-    # See https://docs.python.org/3.9/library/csv.html#id3 to read up on `newline=""`.
-    with file_in.open(newline="") as in_handle:
-        reader = csv.DictReader(in_handle, dialect=sniff_format(in_handle))
-        # Validate the existence of the expected header columns.
-        if not required_columns.issubset(reader.fieldnames):
-            logger.critical(f"The sample sheet **must** contain the column headers: {', '.join(required_columns)}.")
-            sys.exit(1)
-        # Validate each row.
-        checker = RowChecker()
-        for i, row in enumerate(reader):
-            try:
-                checker.validate_and_transform(row)
-            except AssertionError as error:
-                logger.critical(f"{str(error)} On line {i + 2}.")
-                sys.exit(1)
-        checker.validate_unique_samples()
-    header = list(reader.fieldnames)
-    header.insert(1, "single_end")
-    # See https://docs.python.org/3.9/library/csv.html#id3 to read up on `newline=""`.
-    with file_out.open(mode="w", newline="") as out_handle:
-        writer = csv.DictWriter(out_handle, header, delimiter=",")
-        writer.writeheader()
-        for row in checker.modified:
-            writer.writerow(row)
-
-
-def parse_args(argv=None):
-    """Define and immediately parse command line arguments."""
-    parser = argparse.ArgumentParser(
-        description="Validate and transform a tabular samplesheet.",
-        epilog="Example: python check_samplesheet.py samplesheet.csv samplesheet.valid.csv",
-    )
-    parser.add_argument(
-        "file_in",
-        metavar="FILE_IN",
-        type=Path,
-        help="Tabular input samplesheet in CSV or TSV format.",
-    )
-    parser.add_argument(
-        "file_out",
-        metavar="FILE_OUT",
-        type=Path,
-        help="Transformed output samplesheet in CSV format.",
-    )
-    parser.add_argument(
-        "-l",
-        "--log-level",
-        help="The desired log level (default WARNING).",
-        choices=("CRITICAL", "ERROR", "WARNING", "INFO", "DEBUG"),
-        default="WARNING",
-    )
-    return parser.parse_args(argv)
-
-
-def main(argv=None):
-    """Coordinate argument parsing and program execution."""
-    args = parse_args(argv)
-    logging.basicConfig(level=args.log_level, format="[%(levelname)s] %(message)s")
-    if not args.file_in.is_file():
-        logger.error(f"The given input file {args.file_in} was not found!")
-        sys.exit(2)
-    args.file_out.parent.mkdir(parents=True, exist_ok=True)
-    check_samplesheet(args.file_in, args.file_out)
->>>>>>> a02f60ec
 
 
 if __name__ == '__main__':
