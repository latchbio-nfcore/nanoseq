FROM nfcore/base:1.10.2
LABEL authors="Chelsea Sawyer" \
      description="Docker image containing all software requirements for the nf-core/nanoseq pipeline"

# Install the conda environment
COPY environment.yml /
RUN conda env create --quiet -f /environment.yml && conda clean -a

# Add conda installation dir to PATH (instead of doing 'conda activate')
ENV PATH /opt/conda/envs/nf-core-nanoseq-1.1.0dev/bin:$PATH

# Dump the details of the installed packages to a file for posterity
<<<<<<< HEAD
RUN conda env export --name nf-core-nanoseq-1.1.0dev > nf-core-nanoseq-1.1.0dev.yml
=======
RUN conda env export --name nf-core-nanoseq-1.1.0dev > nf-core-nanoseq-1.1.0dev.yml

# Instruct R processes to use these empty files instead of clashing with a local version
RUN touch .Rprofile
RUN touch .Renviron
>>>>>>> 73cb65e0
<|MERGE_RESOLUTION|>--- conflicted
+++ resolved
@@ -10,12 +10,8 @@
 ENV PATH /opt/conda/envs/nf-core-nanoseq-1.1.0dev/bin:$PATH
 
 # Dump the details of the installed packages to a file for posterity
-<<<<<<< HEAD
-RUN conda env export --name nf-core-nanoseq-1.1.0dev > nf-core-nanoseq-1.1.0dev.yml
-=======
 RUN conda env export --name nf-core-nanoseq-1.1.0dev > nf-core-nanoseq-1.1.0dev.yml
 
 # Instruct R processes to use these empty files instead of clashing with a local version
 RUN touch .Rprofile
-RUN touch .Renviron
->>>>>>> 73cb65e0
+RUN touch .Renviron