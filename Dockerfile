<<<<<<< HEAD
FROM nfcore/base:1.10.2

=======
FROM nfcore/base:1.11
>>>>>>> 7c4c7703
LABEL authors="Chelsea Sawyer" \
      description="Docker image containing all software requirements for the nf-core/nanoseq pipeline"

# Install the conda environment
COPY environment.yml /
RUN conda env create --quiet -f /environment.yml && conda clean -a

# Add conda installation dir to PATH (instead of doing 'conda activate')
ENV PATH /opt/conda/envs/nf-core-nanoseq-1.1.0dev/bin:$PATH

# Dump the details of the installed packages to a file for posterity
RUN conda env export --name nf-core-nanoseq-1.1.0dev > nf-core-nanoseq-1.1.0dev.yml

# Instruct R processes to use these empty files instead of clashing with a local version
RUN touch .Rprofile
RUN touch .Renviron<|MERGE_RESOLUTION|>--- conflicted
+++ resolved
@@ -1,9 +1,4 @@
-<<<<<<< HEAD
-FROM nfcore/base:1.10.2
-
-=======
 FROM nfcore/base:1.11
->>>>>>> 7c4c7703
 LABEL authors="Chelsea Sawyer" \
       description="Docker image containing all software requirements for the nf-core/nanoseq pipeline"
 
