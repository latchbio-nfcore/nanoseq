--- conflicted
+++ resolved
@@ -13,29 +13,6 @@
 The pipeline is built using [Nextflow](https://www.nextflow.io), a workflow tool to run tasks across multiple compute infrastructures in a very portable manner. It comes with docker containers making installation trivial and results highly reproducible.
 
 ## Pipeline Summary
-<<<<<<< HEAD
-This pipeline
-1. Checking the sample sheet
-    * Checks to see if the sample sheet is formatted correctly.
-2. Basecalling and Barcoding 
-    * [Guppy](https://nanoporetech.com/nanopore-sequencing-data-analysis) if fastq files are not provided, this process performs demultiplexing by basecalling and barcoding.
-    * Must have access to the Nanopore software Guppy and have the kit and barcode kit used on the sample sheet in the format of the example sample sheet provided.
-    * Can be bypassed using the `--skipDemultiplexing` parameter and the inclusion of fastq file links in the sample sheet.
-3. PycoQC and NanoPlot for quality checking the data
-    * [PycoQC](https://github.com/a-slide/pycoQC) outputs diagnostic plots and data for quality control of sequencing data from [Oxford Nanopore Technology](https://nanoporetech.com/) in an HTML format.
-    * [NanoPlot](https://github.com/wdecoster/NanoPlot) plotting tool for long read sequencing data and alignments.
-    * Can be bypassed using the `--skipPycoQC`, `--skipNanoPlot` or `--skipQC` (for both PycoQC and NanoPlot) parameter.
-4. Alignment (choice of either using Graphmap or Minimap2)
-    * Choose the aligner with the parameter `--aligner`.
-	* [GraphMap](https://github.com/isovic/graphmap) is a highly sensitive and accurate mapper for long, error-prone reads.
-    * [Minimap2](https://github.com/lh3/minimap2) a versatile pairwise aligner for genomic and spliced nucleotide sequences.
-    * Can be bypassed using the `--skipAlignment` parameter.
-5. Sorting BAM files
-	* [SAMtools](http://www.htslib.org/doc/samtools.html) Converting .bam files to coordinate sorted and indexed .bam.
-6. MultiQC
-    * [MultiQC](https://multiqc.info/docs/) Presenting the QC for the output from SAMtools: Percent mapped, Alignment metrics, Samtools flagstat, and Mapped reads per contig.  
-=======
->>>>>>> 3be8a209
 
 1. Basecalling, barcoding and adapter trimming ([`Guppy`](https://nanoporetech.com/nanopore-sequencing-data-analysis); *optional*)
     * Sequencing QC ([`pycoQC`](https://github.com/a-slide/pycoQC), [`NanoPlot`](https://github.com/wdecoster/NanoPlot))
