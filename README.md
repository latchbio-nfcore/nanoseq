--- conflicted
+++ resolved
@@ -29,11 +29,7 @@
 
 i. Install [`nextflow`](https://nf-co.re/usage/installation)
 
-<<<<<<< HEAD
-ii. Install either [`Docker`](https://docs.docker.com/engine/installation/) or [`Singularity`](https://www.sylabs.io/guides/3.0/user-guide/) for full pipeline reproducibility (please only use [`Conda`](https://conda.io/miniconda.html) as a last resort; see [docs](https://nf-co.re/usage/configuration#basic-configuration-profiles))
-=======
 ii. Install one of [`docker`](https://docs.docker.com/engine/installation/) or [`singularity`](https://www.sylabs.io/guides/3.0/user-guide/)
->>>>>>> 40a4094b
 
 iii. Download the pipeline and test it on a minimal dataset with a single command
 
@@ -86,7 +82,6 @@
 ## Citation
 
 <!-- TODO nf-core: Add citation for pipeline after first release. Uncomment lines below and update Zenodo doi. -->
-<<<<<<< HEAD
 <!-- If you use  nf-core/nanoseq for your analysis, please cite it using the following doi: [10.5281/zenodo.XXXXXX](https://doi.org/10.5281/zenodo.XXXXXX) -->
 
 You can cite the `nf-core` publication as follows:
@@ -96,10 +91,4 @@
 > Philip Ewels, Alexander Peltzer, Sven Fillinger, Harshil Patel, Johannes Alneberg, Andreas Wilm, Maxime Ulysse Garcia, Paolo Di Tommaso & Sven Nahnsen.
 >
 > _Nat Biotechnol._ 2020 Feb 13. doi: [10.1038/s41587-020-0439-x](https://dx.doi.org/10.1038/s41587-020-0439-x).  
-> ReadCube: [Full Access Link](https://rdcu.be/b1GjZ)
-=======
-<!-- If you use nf-core/nanoseq for your analysis, please cite it using the following doi: [10.5281/zenodo.XXXXXX](https://doi.org/10.5281/zenodo.XXXXXX) -->
-
-You can cite the `nf-core` pre-print as follows:
-> Ewels PA, Peltzer A, Fillinger S, Alneberg JA, Patel H, Wilm A, Garcia MU, Di Tommaso P, Nahnsen S. **nf-core: Community curated bioinformatics pipelines**. *bioRxiv*. 2019. p. 610741. [doi: 10.1101/610741](https://www.biorxiv.org/content/10.1101/610741v1).
->>>>>>> 40a4094b
+> ReadCube: [Full Access Link](https://rdcu.be/b1GjZ)