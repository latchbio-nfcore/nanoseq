# ![nfcore/nanoseq](docs/images/nf-core-nanoseq_logo.png)

[![GitHub Actions CI Status](https://github.com/nf-core/nanoseq/workflows/nf-core%20CI/badge.svg)](https://github.com/nf-core/nanoseq/actions)
[![GitHub Actions Linting Status](https://github.com/nf-core/nanoseq/workflows/nf-core%20linting/badge.svg)](https://github.com/nf-core/nanoseq/actions)
[![Nextflow](https://img.shields.io/badge/nextflow-%E2%89%A519.10.0-brightgreen.svg)](https://www.nextflow.io/)
<<<<<<< HEAD
[![install with bioconda](https://img.shields.io/badge/install%20with-bioconda-brightgreen.svg)](http://bioconda.github.io/)
=======

[![install with bioconda](https://img.shields.io/badge/install%20with-bioconda-brightgreen.svg)](https://bioconda.github.io/)
>>>>>>> 73cb65e0
[![Docker](https://img.shields.io/docker/automated/nfcore/nanoseq.svg)](https://hub.docker.com/r/nfcore/nanoseq)
[![Get help on Slack](http://img.shields.io/badge/slack-nf--core%20%23nanoseq-4A154B?logo=slack)](https://nfcore.slack.com/channels/nanoseq)

## Introduction

**nfcore/nanoseq** is a bioinformatics analysis pipeline that can be used to perform basecalling, demultiplexing, mapping and QC of Nanopore DNA/RNA sequencing data.

The pipeline is built using [Nextflow](https://www.nextflow.io), a workflow tool to run tasks across multiple compute infrastructures in a very portable manner. It comes with docker containers making installation trivial and results highly reproducible.

## Pipeline Summary

1. Basecalling and/or demultiplexing ([`Guppy`](https://nanoporetech.com/nanopore-sequencing-data-analysis) or [`qcat`](https://github.com/nanoporetech/qcat); *optional*)
2. Sequencing QC ([`pycoQC`](https://github.com/a-slide/pycoQC), [`NanoPlot`](https://github.com/wdecoster/NanoPlot))
3. Raw read QC ([`NanoPlot`](https://github.com/wdecoster/NanoPlot), [`FastQC`](http://www.bioinformatics.babraham.ac.uk/projects/fastqc/))
4. Alignment ([`GraphMap2`](https://github.com/lbcb-sci/graphmap2) or [`minimap2`](https://github.com/lh3/minimap2))
    * Both aligners are capable of performing unspliced and spliced alignment. Sensible defaults will be applied automatically based on a combination of the input data and user-specified parameters
    * Each sample can be mapped to its own reference genome if multiplexed in this way
    * Convert SAM to co-ordinate sorted BAM and obtain mapping metrics ([`SAMtools`](http://www.htslib.org/doc/samtools.html))
5. Create bigWig ([`BEDTools`](https://github.com/arq5x/bedtools2/), [`bedGraphToBigWig`](http://hgdownload.soe.ucsc.edu/admin/exe/)) and bigBed ([`BEDTools`](https://github.com/arq5x/bedtools2/), [`bedToBigBed`](http://hgdownload.soe.ucsc.edu/admin/exe/)) coverage tracks for visualisation
6. Present QC for alignment results ([`MultiQC`](https://multiqc.info/docs/))

## Quick Start

1. Install [`nextflow`](https://nf-co.re/usage/installation)

<<<<<<< HEAD
ii. Install one of [`docker`](https://docs.docker.com/engine/installation/) or [`singularity`](https://www.sylabs.io/guides/3.0/user-guide/)
=======
2. Install either [`Docker`](https://docs.docker.com/engine/installation/) or [`Singularity`](https://www.sylabs.io/guides/3.0/user-guide/) for full pipeline reproducibility _(please only use [`Conda`](https://conda.io/miniconda.html) as a last resort; see [docs](https://nf-co.re/usage/configuration#basic-configuration-profiles))_
>>>>>>> 73cb65e0

3. Download the pipeline and test it on a minimal dataset with a single command:

<<<<<<< HEAD
```bash
nextflow run nf-core/nanoseq -profile test,<docker/singularity/institute>
```
=======
    ```bash
    nextflow run nf-core/nanoseq -profile test,<docker/singularity/conda/institute>
    ```
>>>>>>> 73cb65e0

    > Please check [nf-core/configs](https://github.com/nf-core/configs#documentation) to see if a custom config file to run nf-core pipelines already exists for your Institute. If so, you can simply use `-profile <institute>` in your command. This will enable either `docker` or `singularity` and set the appropriate execution settings for your local compute environment.

4. Start running your own analysis!

<<<<<<< HEAD
```bash
nextflow run nf-core/nanoseq \
    --input samplesheet.csv \
    --protocol DNA \
    --input_path ./fast5/ \
    --flowcell FLO-MIN106 \
    --kit SQK-LSK109 \
    --barcode_kit SQK-PBK004 \
    -profile <docker/singularity/institute>
```
=======
    <!-- TODO nf-core: Update the example "typical command" below used to run the pipeline -->

    ```bash
    nextflow run nf-core/nanoseq -profile <docker/singularity/conda/institute> --input '*_R{1,2}.fastq.gz' --genome GRCh37
    ```
>>>>>>> 73cb65e0

See [usage docs](docs/usage.md) for all of the available options when running the pipeline. An example input samplesheet for performing both basecalling and demultiplexing can be found [here](assets/samplesheet.csv).

## Documentation

The nf-core/nanoseq pipeline comes with documentation about the pipeline which you can read at [https://nf-core/nanoseq/docs](https://nf-core/nanoseq/docs) or find in the [`docs/` directory](docs).

## Credits

nf-core/nanoseq was originally written by [Chelsea Sawyer](https://github.com/csawye01) and [Harshil Patel](https://github.com/drpatelh) from [The Bioinformatics & Biostatistics Group](https://www.crick.ac.uk/research/science-technology-platforms/bioinformatics-and-biostatistics/) for use at [The Francis Crick Institute](https://www.crick.ac.uk/), London. Other primary contributors include [Laura Wratten](https://github.com/lwratten), [Chen Ying](https://github.com/cying111) and [Jonathan Goeke](https://github.com/jonathangoeke) from the [Genome Institute of Singapore](https://www.a-star.edu.sg/gis), [Johannes Alneberg](https://github.com/alneberg) and [Franziska Bonath](https://github.com/FranBonath) from [SciLifeLab](https://www.scilifelab.se/), Sweden.

Many thanks to others who have helped out along the way too, including (but not limited to): [@crickbabs](https://github.com/crickbabs), [@AnnaSyme](https://github.com/AnnaSyme).

## Contributions and Support

If you would like to contribute to this pipeline, please see the [contributing guidelines](.github/CONTRIBUTING.md).

For further information or help, don't hesitate to get in touch on the [Slack `#nanoseq` channel](https://nfcore.slack.com/channels/nanoseq) (you can join with [this invite](https://nf-co.re/join/slack)).

## Citation

If you use  nf-core/nanoseq for your analysis, please cite it using the following doi: [10.5281/zenodo.3697959](https://doi.org/10.5281/zenodo.3697959)

You can cite the `nf-core` publication as follows:

> **The nf-core framework for community-curated bioinformatics pipelines.**
>
> Philip Ewels, Alexander Peltzer, Sven Fillinger, Harshil Patel, Johannes Alneberg, Andreas Wilm, Maxime Ulysse Garcia, Paolo Di Tommaso & Sven Nahnsen.
>
> _Nat Biotechnol._ 2020 Feb 13. doi: [10.1038/s41587-020-0439-x](https://dx.doi.org/10.1038/s41587-020-0439-x).
> ReadCube: [Full Access Link](https://rdcu.be/b1GjZ)<|MERGE_RESOLUTION|>--- conflicted
+++ resolved
@@ -3,12 +3,8 @@
 [![GitHub Actions CI Status](https://github.com/nf-core/nanoseq/workflows/nf-core%20CI/badge.svg)](https://github.com/nf-core/nanoseq/actions)
 [![GitHub Actions Linting Status](https://github.com/nf-core/nanoseq/workflows/nf-core%20linting/badge.svg)](https://github.com/nf-core/nanoseq/actions)
 [![Nextflow](https://img.shields.io/badge/nextflow-%E2%89%A519.10.0-brightgreen.svg)](https://www.nextflow.io/)
-<<<<<<< HEAD
-[![install with bioconda](https://img.shields.io/badge/install%20with-bioconda-brightgreen.svg)](http://bioconda.github.io/)
-=======
 
 [![install with bioconda](https://img.shields.io/badge/install%20with-bioconda-brightgreen.svg)](https://bioconda.github.io/)
->>>>>>> 73cb65e0
 [![Docker](https://img.shields.io/docker/automated/nfcore/nanoseq.svg)](https://hub.docker.com/r/nfcore/nanoseq)
 [![Get help on Slack](http://img.shields.io/badge/slack-nf--core%20%23nanoseq-4A154B?logo=slack)](https://nfcore.slack.com/channels/nanoseq)
 
@@ -34,46 +30,28 @@
 
 1. Install [`nextflow`](https://nf-co.re/usage/installation)
 
-<<<<<<< HEAD
-ii. Install one of [`docker`](https://docs.docker.com/engine/installation/) or [`singularity`](https://www.sylabs.io/guides/3.0/user-guide/)
-=======
-2. Install either [`Docker`](https://docs.docker.com/engine/installation/) or [`Singularity`](https://www.sylabs.io/guides/3.0/user-guide/) for full pipeline reproducibility _(please only use [`Conda`](https://conda.io/miniconda.html) as a last resort; see [docs](https://nf-co.re/usage/configuration#basic-configuration-profiles))_
->>>>>>> 73cb65e0
+2. Install one of [`docker`](https://docs.docker.com/engine/installation/) or [`singularity`](https://www.sylabs.io/guides/3.0/user-guide/)
 
 3. Download the pipeline and test it on a minimal dataset with a single command:
 
-<<<<<<< HEAD
-```bash
-nextflow run nf-core/nanoseq -profile test,<docker/singularity/institute>
-```
-=======
     ```bash
     nextflow run nf-core/nanoseq -profile test,<docker/singularity/conda/institute>
     ```
->>>>>>> 73cb65e0
 
     > Please check [nf-core/configs](https://github.com/nf-core/configs#documentation) to see if a custom config file to run nf-core pipelines already exists for your Institute. If so, you can simply use `-profile <institute>` in your command. This will enable either `docker` or `singularity` and set the appropriate execution settings for your local compute environment.
 
 4. Start running your own analysis!
 
-<<<<<<< HEAD
-```bash
-nextflow run nf-core/nanoseq \
-    --input samplesheet.csv \
-    --protocol DNA \
-    --input_path ./fast5/ \
-    --flowcell FLO-MIN106 \
-    --kit SQK-LSK109 \
-    --barcode_kit SQK-PBK004 \
-    -profile <docker/singularity/institute>
-```
-=======
-    <!-- TODO nf-core: Update the example "typical command" below used to run the pipeline -->
-
     ```bash
-    nextflow run nf-core/nanoseq -profile <docker/singularity/conda/institute> --input '*_R{1,2}.fastq.gz' --genome GRCh37
+    nextflow run nf-core/nanoseq \
+        --input samplesheet.csv \
+        --protocol DNA \
+        --input_path ./fast5/ \
+        --flowcell FLO-MIN106 \
+        --kit SQK-LSK109 \
+        --barcode_kit SQK-PBK004 \
+        -profile <docker/singularity/institute>
     ```
->>>>>>> 73cb65e0
 
 See [usage docs](docs/usage.md) for all of the available options when running the pipeline. An example input samplesheet for performing both basecalling and demultiplexing can be found [here](assets/samplesheet.csv).
 
