--- conflicted
+++ resolved
@@ -89,11 +89,8 @@
 ## Citation
 
 If you use  nf-core/nanoseq for your analysis, please cite it using the following doi: [10.5281/zenodo.3697959](https://doi.org/10.5281/zenodo.3697959)
-<<<<<<< HEAD
 
 An extensive list of references for the tools used by the pipeline can be found in the [`CITATIONS.md`](CITATIONS.md) file.
-=======
->>>>>>> b88e1c9a
 
 You can cite the `nf-core` publication as follows:
 
