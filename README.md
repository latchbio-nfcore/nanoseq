--- conflicted
+++ resolved
@@ -16,12 +16,7 @@
 
 ## Introduction
 
-<<<<<<< HEAD
 **nfcore/nanoseq** is a bioinformatics analysis pipeline that can be used to perform basecalling, demultiplexing, QC, mapping and downstream analysis of Nanopore DNA/RNA sequencing data.
-=======
-<!-- TODO nf-core: Write a 1-2 sentence summary of what data the pipeline is for and what it does -->
-**nf-core/nanoseq** is a bioinformatics best-practise analysis pipeline for
->>>>>>> 69f492d9
 
 The pipeline is built using [Nextflow](https://www.nextflow.io), a workflow tool to run tasks across multiple compute infrastructures in a very portable manner. It comes with docker containers making installation trivial and results highly reproducible.
 
@@ -73,18 +68,7 @@
 
 See [usage docs](https://nf-co.re/nanoseq/usage) for all of the available options when running the pipeline.
 
-<<<<<<< HEAD
 An example input samplesheet for performing both basecalling and demultiplexing can be found [here](assets/samplesheet.csv).
-=======
-## Pipeline Summary
-
-By default, the pipeline currently performs the following:
-
-<!-- TODO nf-core: Fill in short bullet-pointed list of default steps of pipeline -->
-
-* Sequencing quality control (`FastQC`)
-* Overall pipeline run summaries (`MultiQC`)
->>>>>>> 69f492d9
 
 ## Documentation
 
@@ -95,11 +79,6 @@
 nf-core/nanoseq was originally written by [Chelsea Sawyer](https://github.com/csawye01) and [Harshil Patel](https://github.com/drpatelh) from [The Bioinformatics & Biostatistics Group](https://www.crick.ac.uk/research/science-technology-platforms/bioinformatics-and-biostatistics/) for use at [The Francis Crick Institute](https://www.crick.ac.uk/), London. Other primary contributors include [Laura Wratten](https://github.com/lwratten), [Ying Chen](https://github.com/cying111), [Yuk Kei Wan](https://github.com/yuukiiwa) and [Jonathan Goeke](https://github.com/jonathangoeke) from the [Genome Institute of Singapore](https://www.a-star.edu.sg/gis), [Johannes Alneberg](https://github.com/alneberg) and [Franziska Bonath](https://github.com/FranBonath) from [SciLifeLab](https://www.scilifelab.se/), Sweden.
 
 Many thanks to others who have helped out along the way too, including (but not limited to): [@crickbabs](https://github.com/crickbabs), [@AnnaSyme](https://github.com/AnnaSyme).
-
-We thank the following people for their extensive assistance in the development
-of this pipeline:
-
-<!-- TODO nf-core: If applicable, make list of people who have also contributed -->
 
 ## Contributions and Support
 
@@ -119,14 +98,4 @@
 >
 > Philip Ewels, Alexander Peltzer, Sven Fillinger, Harshil Patel, Johannes Alneberg, Andreas Wilm, Maxime Ulysse Garcia, Paolo Di Tommaso & Sven Nahnsen.
 >
-<<<<<<< HEAD
-> _Nat Biotechnol._ 2020 Feb 13. doi: [10.1038/s41587-020-0439-x](https://dx.doi.org/10.1038/s41587-020-0439-x).  
-> ReadCube: [Full Access Link](https://rdcu.be/b1GjZ)
-=======
-> _Nat Biotechnol._ 2020 Feb 13. doi: [10.1038/s41587-020-0439-x](https://dx.doi.org/10.1038/s41587-020-0439-x).
-> ReadCube: [Full Access Link](https://rdcu.be/b1GjZ)
-
-In addition, references of tools and data used in this pipeline are as follows:
-
-<!-- TODO nf-core: Add bibliography of tools and data used in your pipeline -->
->>>>>>> 69f492d9
+> _Nat Biotechnol._ 2020 Feb 13. doi: [10.1038/s41587-020-0439-x](https://dx.doi.org/10.1038/s41587-020-0439-x).