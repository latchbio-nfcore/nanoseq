/*
 * -------------------------------------------------
 *  nf-core/nanoseq Nextflow base config file
 * -------------------------------------------------
 * A 'blank slate' config file, appropriate for general
 * use on most high performace compute environments.
 * Assumes that all software is installed and available
 * on the PATH. Runs in `local` mode - all jobs will be
 * run on the logged in environment.
 */

// Use this flag if using GPUs with Singularity
if (params.guppy_gpu) {
  singularity.runOptions = '--nv'
}

process {

  cpus = { check_max( 1 * task.attempt, 'cpus' ) }
  memory = { check_max( 7.GB * task.attempt, 'memory' ) }
  time = { check_max( 4.h * task.attempt, 'time' ) }

  errorStrategy = { task.exitStatus in [143,137,104,134,139] ? 'retry' : 'finish' }
  maxRetries = 1
  maxErrors = '-1'

  // Process-specific resource requirements
  withLabel:process_low {
    cpus = { check_max( 2 * task.attempt, 'cpus' ) }
    memory = { check_max( 14.GB * task.attempt, 'memory' ) }
    time = { check_max( 6.h * task.attempt, 'time' ) }
  }
  withLabel:process_medium {
    cpus = { check_max( 6 * task.attempt, 'cpus' ) }
    memory = { check_max( 42.GB * task.attempt, 'memory' ) }
    time = { check_max( 8.h * task.attempt, 'time' ) }
  }
  withLabel:process_high {
    cpus = { check_max( 12 * task.attempt, 'cpus' ) }
    memory = { check_max( 84.GB * task.attempt, 'memory' ) }
    time = { check_max( 72.h * task.attempt, 'time' ) }
  }
  withLabel:process_long {
    time = { check_max( 20.h * task.attempt, 'time' ) }
  }

  // Process-specific containers
  withName:CheckSampleSheet {
    container = 'quay.io/biocontainers/multiqc:1.8--py_1'
  }
  withName:Guppy {
    if (params.guppy_gpu) {
      container = 'nanozoo/guppy_gpu:3.2.2-1--e90fbfe'
      clusterOptions = params.gpu_cluster_options
    } else {
      container = 'genomicpariscentre/guppy:3.2.2'
    }
  }
  withName:Qcat {
    container = 'quay.io/biocontainers/qcat:1.1.0--py_0'
  }
  withName:PycoQC {
    container = 'quay.io/biocontainers/pycoqc:2.2.4--py_0'
  }
  withName:NanoPlotSummary {
    container = 'quay.io/biocontainers/nanoplot:1.28.1--py_0'
  }
  withName:NanoPlotFastQ {
    container = 'quay.io/biocontainers/nanoplot:1.28.1--py_0'
  }
  withName:FastQC {
    container = 'quay.io/biocontainers/fastqc:0.11.8--2'
  }
  withName:GetChromSizes {
    container = 'quay.io/biocontainers/samtools:1.9--h10a08f8_12'
  }
  withName:GTFToBED {
    container = 'quay.io/biocontainers/perl:5.22.0.1--0'
  }
  withName:MiniMap2Index {
    container = 'quay.io/biocontainers/minimap2:2.17--h8b12597_1'
  }
  withName:MiniMap2Align {
    container = 'quay.io/biocontainers/minimap2:2.17--h8b12597_1'
  }
  withName:GraphMap2Index {
    container = 'quay.io/biocontainers/graphmap:0.6.3--he513fc3_0'
  }
  withName:GraphMap2Align {
    container = 'quay.io/biocontainers/graphmap:0.6.3--he513fc3_0'
  }
  withName:SortBAM {
    container = 'quay.io/biocontainers/samtools:1.9--h10a08f8_12'
  }
  withName:BAMToBedGraph {
    container = 'quay.io/biocontainers/bedtools:2.29.0--hc088bd4_3'
  }
  withName:BedGraphToBigWig {
    if ({ task.exitStatus in [255] }) { errorStrategy = 'ignore' }
    container = 'quay.io/biocontainers/ucsc-bedgraphtobigwig:357--h35c10e6_3'
  }
  withName:BAMToBed12 {
    container = 'quay.io/biocontainers/bedtools:2.29.0--hc088bd4_3'
  }
  withName:Bed12ToBigBed {
    if ({ task.exitStatus in [255] }) { errorStrategy = 'ignore' }
    container = 'quay.io/biocontainers/ucsc-bedtobigbed:357--h35c10e6_3'
  }
  withName:output_documentation {
    container = 'quay.io/biocontainers/r-rmarkdown:0.9.5--r3.3.2_0'
  }
  withName:get_software_versions {
    cache = false
    container = 'quay.io/biocontainers/multiqc:1.8--py_1'
  }
  withName:MultiQC {
    container = 'quay.io/biocontainers/multiqc:1.8--py_1'
  }
<<<<<<< HEAD
  
=======
>>>>>>> c2eff422
}<|MERGE_RESOLUTION|>--- conflicted
+++ resolved
@@ -116,8 +116,5 @@
   withName:MultiQC {
     container = 'quay.io/biocontainers/multiqc:1.8--py_1'
   }
-<<<<<<< HEAD
-  
-=======
->>>>>>> c2eff422
+
 }