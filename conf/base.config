/*
~~~~~~~~~~~~~~~~~~~~~~~~~~~~~~~~~~~~~~~~~~~~~~~~~~~~~~~~~~~~~~~~~~~~~~~~~~~~~~~~~~~~~~~~
    nf-core/nanoseq Nextflow base config file
~~~~~~~~~~~~~~~~~~~~~~~~~~~~~~~~~~~~~~~~~~~~~~~~~~~~~~~~~~~~~~~~~~~~~~~~~~~~~~~~~~~~~~~~
    A 'blank slate' config file, appropriate for general use on most high performance
    compute environments. Assumes that all software is installed and available on
    the PATH. Runs in `local` mode - all jobs will be run on the logged in environment.
----------------------------------------------------------------------------------------
*/

// Use this flag if using GPUs with Singularity
if (params.guppy_gpu || params.deepvariant_gpu) {
    docker.runOptions      = '--gpus all'
    singularity.runOptions = '--nv'
}

process {

    cpus   = { check_max( 1 * task.attempt, 'cpus' ) }
    memory = { check_max( 7.GB * task.attempt, 'memory' ) }
    time   = { check_max( 4.h * task.attempt, 'time' ) }

    errorStrategy = { task.exitStatus in [143,137,104,134,139] ? 'retry' : 'finish' }
    maxRetries    = 1
    maxErrors     = '-1'

<<<<<<< HEAD
=======
    // Process-specific resource requirements
    // NOTE - Please try and re-use the labels below as much as possible.
    //        These labels are used and recognised by default in DSL2 files hosted on nf-core/modules.
    //        If possible, it would be nice to keep the same label naming convention when
    //        adding in your local modules too.
    // TODO nf-core: Customise requirements for specific processes.
    // See https://www.nextflow.io/docs/latest/config.html#config-process-selectors
    withLabel:process_single {
        cpus   = { check_max( 1                  , 'cpus'    ) }
        memory = { check_max( 6.GB * task.attempt, 'memory'  ) }
        time   = { check_max( 4.h  * task.attempt, 'time'    ) }
    }
>>>>>>> 2bf280ed
    withLabel:process_low {
        cpus   = { check_max( 2     * task.attempt, 'cpus'    ) }
        memory = { check_max( 12.GB * task.attempt, 'memory'  ) }
        time   = { check_max( 4.h   * task.attempt, 'time'    ) }
    }
    withLabel:process_medium {
        cpus   = { check_max( 6     * task.attempt, 'cpus'    ) }
        memory = { check_max( 42.GB * task.attempt, 'memory'  ) }
        time   = { check_max( 8.h   * task.attempt, 'time'    ) }
    }
    withLabel:process_high {
        cpus   = { check_max( 12    * task.attempt, 'cpus'    ) }
        memory = { check_max( 84.GB * task.attempt, 'memory'  ) }
        time   = { check_max( 16.h  * task.attempt, 'time'    ) }
    }
    withLabel:process_long {
        time   = { check_max( 20.h  * task.attempt, 'time'    ) }
    }
    withLabel:process_high_memory {
        memory = { check_max( 200.GB * task.attempt, 'memory' ) }
    }
    withLabel:error_ignore {
        errorStrategy = 'ignore'
    }
    withLabel:error_retry {
        errorStrategy = 'retry'
        maxRetries    = 2
    }
    withName:CUSTOM_DUMPSOFTWAREVERSIONS {
        cache = false
    }
}<|MERGE_RESOLUTION|>--- conflicted
+++ resolved
@@ -24,8 +24,6 @@
     maxRetries    = 1
     maxErrors     = '-1'
 
-<<<<<<< HEAD
-=======
     // Process-specific resource requirements
     // NOTE - Please try and re-use the labels below as much as possible.
     //        These labels are used and recognised by default in DSL2 files hosted on nf-core/modules.
@@ -38,7 +36,6 @@
         memory = { check_max( 6.GB * task.attempt, 'memory'  ) }
         time   = { check_max( 4.h  * task.attempt, 'time'    ) }
     }
->>>>>>> 2bf280ed
     withLabel:process_low {
         cpus   = { check_max( 2     * task.attempt, 'cpus'    ) }
         memory = { check_max( 12.GB * task.attempt, 'memory'  ) }
