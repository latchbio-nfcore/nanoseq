{
    "$schema": "http://json-schema.org/draft-07/schema",
    "$id": "https://raw.githubusercontent.com/nf-core/nanoseq/master/nextflow_schema.json",
    "title": "nf-core/nanoseq pipeline parameters",
    "description": "A pipeline to demultiplex, QC and map Nanopore data",
    "type": "object",
    "definitions": {
        "input_output_options": {
            "title": "Input/output options",
            "type": "object",
            "fa_icon": "fas fa-terminal",
            "description": "Define where the pipeline should find input data and save output data.",
            "required": [
                "input",
                "protocol"
            ],
            "properties": {
                "input": {
                    "type": "string",
                    "format": "file-path",
                    "mimetype": "text/csv",
                    "pattern": "^\\S+\\.csv$",
                    "schema": "assets/schema_input.json",
                    "description": "Path to comma-separated file containing information about the samples in the experiment.",
<<<<<<< HEAD
                    "help_text": "You will need to create a design file with information about the samples in your experiment before running the pipeline. Use this parameter to specify its location. It has to be a comma-separated file with 3 columns, and a header row. See [usage docs](https://nf-co.re/nanoseq/usage#samplesheet-input).",
                    "fa_icon": "fas fa-file-csv"
=======
                    "help_text": "You will need to create a design file with information about the samples in your experiment before running the pipeline. Use this parameter to specify its location. It has to be a comma-separated file with 3 columns, and a header row. See [usage docs](https://nf-co.re/nanoseq/usage).",
                    "fa_icon": "fas fa-file-csv",
                    "default": "./samplesheet.csv"
                },
                "protocol": {
                    "type": "string",
                    "fa_icon": "fas fa-file-csv",
                    "description": "Path to comma-separated file containing information about the samples in the experiment.",
                    "format": "file-path",
                    "mimetype": "text/csv",
                    "pattern": "^\\S+\\.csv$",
                    "schema": "assets/schema_input.json",
                    "help_text": "You will need to create a design file with information about the samples in your experiment before running the pipeline. Use this parameter to specify its location. It has to be a comma-separated file with 3 columns, and a header row. See [usage docs](https://nf-co.re//usage#samplesheet-input)."
>>>>>>> 915e6244
                },
                "outdir": {
                    "type": "string",
                    "description": "Path to the output directory where the results will be saved.",
                    "default": "./results",
                    "fa_icon": "fas fa-folder-open"
                },
                "email": {
                    "type": "string",
                    "description": "Email address for completion summary.",
                    "fa_icon": "fas fa-envelope",
                    "help_text": "Set this parameter to your e-mail address to get a summary e-mail with details of the run sent to you when the workflow exits. If set in your user config file (`~/.nextflow/config`) then you don't need to specify this on the command line for every run.",
                    "pattern": "^([a-zA-Z0-9_\\-\\.]+)@([a-zA-Z0-9_\\-\\.]+)\\.([a-zA-Z]{2,5})$"
                },
                "multiqc_title": {
                    "type": "string",
                    "description": "MultiQC report title. Printed as page header, used for filename if not otherwise specified.",
                    "fa_icon": "fas fa-file-signature"
                }
            }
        },
        "basecalling_demultiplexing_options": {
            "title": "Basecalling/demultiplexing options",
            "type": "object",
<<<<<<< HEAD
            "fa_icon": "fas fa-dna",
            "description": "Reference genome related files and options required for the workflow.",
=======
            "description": "Options required to basecall and demultiplex samples.",
            "default": "",
            "fa_icon": "fab fa-autoprefixer",
>>>>>>> 915e6244
            "properties": {
                "input_path": {
                    "type": "string",
                    "description": "Path to Nanopore run directory (e.g. 'fastq_pass/') or a basecalled fastq file that requires demultiplexing. The latter can only be provided in conjunction with the '--skip_basecalling' parameter.",
                    "fa_icon": "fas fa-folder-open"
                },
                "flowcell": {
                    "type": "string",
                    "description": "Flowcell used to perform the sequencing e.g. 'FLO-MIN106'. Not required if '--guppy_config' is specified.",
                    "fa_icon": "fas fa-band-aid"
                },
                "kit": {
                    "type": "string",
                    "description": "Kit used to perform the sequencing e.g. 'SQK-LSK109'. Not required if '--guppy_config' is specified.",
                    "fa_icon": "fas fa-barcode"
                },
                "barcode_kit": {
                    "type": "string",
                    "description": "Barcode kit used to perform the sequencing e.g. 'SQK-PBK004'.",
                    "help_text": "If you would like to skip the basecalling (`--skip_basecalling`) but still perform the demultiplexing please specify a barcode kit that can be recognised by [qcat](https://github.com/nanoporetech/qcat):\n\n| `qcat` barcode kit specifications | description                                                                   |\n|-----------------------------------|-------------------------------------------------------------------------------|\n| `Auto`                            | Auto detect barcoding kit                                                     |\n| `RBK001`                          | Rapid barcoding kit                                                           |\n| `RBK004`                          | Rapid barcoding kit v4                                                        |\n| `NBD103/NBD104`                   | Native barcoding kit with barcodes 1-12                                       |\n| `NBD114`                          | Native barcoding kit with barcodes 13-24                                      |\n| `NBD104/NBD114`                   | Native barcoding kit with barcodes 1-24                                       |\n| `PBC001`                          | PCR barcoding kits with 12 barcodes                                           |\n| `PBC096`                          | PCR barcoding kits with 96 barcodes                                           |\n| `RPB004/RLB001`                   | Rapid PCR Barcoding Kit (SQK-RPB004) and Rapid Low Input by PCR Barcoding Kit |\n| `RPB004/LWB001`                   | Low Input by PCR Barcoding Kit                                                |\n| `RAB204`                          | 16S Rapid Amplicon Barcoding Kit with 12 Barcodes                             |\n| `VMK001`                          | Voltrax Barcoding Kit with 4 barcodes                                         |",
                    "fa_icon": "fas fa-barcode"
                },
                "barcode_both_ends": {
                    "type": "boolean",
                    "fa_icon": "fas fa-barcode",
                    "description": "Require barcode on both ends for Guppy basecaller."
                },
                "guppy_config": {
                    "type": "string",
                    "help_text": "Cannot be used in conjunction with `--flowcell` and `--kit`. This can be a local file (e.g. `/your/dir/guppy_conf.cfg`) or a string specifying a configuration stored in the `/opt/ont/guppy/data/` directory of Guppy.",
                    "description": "Config file used for basecalling that will be passed to Guppy via the '--config' parameter.",
                    "fa_icon": "fas fa-fish"
                },
                "guppy_model": {
                    "type": "string",
                    "description": "Custom basecalling model file in `json` format that will be passed to Guppy via the '--model' parameter.",
                    "help_text": "Custom basecalling models can be trained with software such as [Taiyaki](https://github.com/nanoporetech/taiyaki). This can also be a string specifying a model stored in the `/opt/ont/guppy/data` directory of Guppy.",
                    "fa_icon": "fas fa-fish"
                },
                "guppy_gpu": {
                    "type": "boolean",
                    "description": "Whether to demultiplex with Guppy in GPU mode.",
                    "fa_icon": "fas fa-fish"
                },
                "guppy_gpu_runners": {
                    "type": "integer",
                    "default": 6,
                    "description": "Number of '--gpu_runners_per_device' used for Guppy when using '--guppy_gpu'.",
                    "fa_icon": "fas fa-fish"
                },
                "guppy_cpu_threads": {
                    "type": "integer",
                    "default": 1,
                    "description": "Number of '--cpu_threads_per_caller' used for Guppy when using '--guppy_gpu'.",
                    "fa_icon": "fas fa-fish"
                },
                "gpu_device": {
                    "type": "string",
<<<<<<< HEAD
                    "description": "Name of iGenomes reference.",
                    "fa_icon": "fas fa-book",
                    "help_text": "If using a reference genome configured in the pipeline using iGenomes, use this parameter to give the ID for the reference. This is then used to build the full paths for all required reference genome files e.g. `--genome GRCh38`. \n\nSee the [nf-core website docs](https://nf-co.re/usage/reference_genomes) for more details."
=======
                    "default": "auto",
                    "description": "Basecalling device specified to Guppy in GPU mode using '--device'.",
                    "fa_icon": "fas fa-fish"
>>>>>>> 915e6244
                },
                "gpu_cluster_options": {
                    "type": "string",
<<<<<<< HEAD
                    "format": "file-path",
                    "mimetype": "text/plain",
                    "pattern": "^\\S+\\.fn?a(sta)?(\\.gz)?$",
                    "description": "Path to FASTA genome file.",
                    "help_text": "This parameter is *mandatory* if `--genome` is not specified. If you don't have a BWA index available this will be generated for you automatically. Combine with `--save_reference` to save BWA index for future runs.",
                    "fa_icon": "far fa-file-code"
=======
                    "description": "Cluster options required to use GPU resources (e.g. '--part=gpu --gres=gpu:1').",
                    "fa_icon": "fas fa-fish"
                },
                "qcat_min_score": {
                    "type": "integer",
                    "default": 60,
                    "description": "Specify the minimum quality score for qcat in the range 0-100.",
                    "fa_icon": "fas fa-cut"
                },
                "qcat_detect_middle": {
                    "type": "boolean",
                    "description": "Search for adapters in the whole read by applying the '--detect-middle' parameter in qcat.",
                    "fa_icon": "fas fa-cut"
                },
                "skip_basecalling": {
                    "type": "boolean",
                    "description": "Skip basecalling with Guppy.",
                    "fa_icon": "fas fa-fast-forward"
                },
                "skip_demultiplexing": {
                    "type": "boolean",
                    "description": "Skip demultiplexing with Guppy/qcat.",
                    "fa_icon": "fas fa-fast-forward"
                },
                "run_nanolyse": {
                    "type": "boolean",
                    "description": "Filter reads from FastQ files using NanoLyse",
                    "fa_icon": "fas fa-fast-forward"
                },
                "nanolyse_fasta": {
                    "description": "Fasta file to be filtered against using NanoLyse",
                    "fa_icon": "far fa-file-code"
                }
            }
        },
        "alignment_options": {
            "title": "Alignment options",
            "description": "Options to adjust parameters and filtering criteria for read alignments.",
            "default": "",
            "fa_icon": "fas fa-map-signs",
            "properties": {
                "aligner": {
                    "default": "minimap2",
                    "description": "Specifies the aligner to use i.e. 'minimap2' or 'graphmap2'.",
                    "fa_icon": "fas fa-align-center"
                },
                "stranded": {
                    "type": "boolean",
                    "description": "Specifies if the data is strand-specific. Automatically activated when using '--protocol directRNA'.",
                    "help_text": "When using `--protocol`/`--stranded` the following command-line arguments will be set for `minimap2` and `graphmap2`:\n\n| `nanoseq` input              | `minimap2` presets  | `graphmap2` presets |\n|------------------------------|---------------------|---------------------|\n| `--protocol DNA`             | -ax map-ont         | no presets          |\n| `--protocol cDNA`            | -ax splice          | -x rnaseq           |\n| `--protocol directRNA`       | -ax splice -uf -k14 | -x rnaseq           |\n| `--protocol cDNA --stranded` | -ax splice -uf      | -x rnaseq           |",
                    "fa_icon": "fas fa-exchange-alt"
                },
                "save_align_intermeds": {
                    "type": "boolean",
                    "fa_icon": "fas fa-save",
                    "description": "Save the '.sam' files from the alignment step - not done by default."
                },
                "skip_alignment": {
                    "description": "Skip alignment and downstream processes.",
                    "fa_icon": "fas fa-fast-forward"
                }
            }
        },
        "differential_analysis_options": {
            "title": "Differential analysis options",
            "description": "Options to adjust quantification and differential analysis",
            "default": "",
            "fa_icon": "fas fa-calculator",
            "properties": {
                "quantification_method": {
                    "default": "bambu",
                    "description": "Specifies the transcript quantification method to use (available are: bambu or stringtie2). Only available when protocol is cDNA or directRNA.",
                    "fa_icon": "fas fa-bezier-curve"
                },
                "skip_quantification": {
                    "type": "boolean",
                    "fa_icon": "fas fa-fast-forward",
                    "description": "Skip transcript quantification and differential analysis."
                },
                "skip_differential_analysis": {
                    "type": "boolean",
                    "fa_icon": "fas fa-fast-forward",
                    "description": "Skip differential analysis with DESeq2 and DEXSeq."
                }
            }
        },
        "process_skipping_options": {
            "title": "Process skipping options",
            "type": "object",
            "description": "Options to skip various steps within the workflow.",
            "default": "",
            "fa_icon": "fas fa-fast-forward",
            "properties": {
                "skip_bigbed": {
                    "type": "boolean",
                    "fa_icon": "fas fa-fast-forward",
                    "description": "Skip BigBed file generation."
                },
                "skip_bigwig": {
                    "type": "boolean",
                    "fa_icon": "fas fa-fast-forward",
                    "description": "Skip BigWig file generation."
>>>>>>> 915e6244
                },
                "skip_pycoqc": {
                    "type": "boolean",
                    "fa_icon": "fas fa-fast-forward",
                    "description": "Skip pycoQC."
                },
                "skip_nanoplot": {
                    "type": "boolean",
                    "fa_icon": "fas fa-fast-forward",
                    "description": "Skip NanoPlot."
                },
                "skip_fastqc": {
                    "type": "boolean",
                    "fa_icon": "fas fa-fast-forward",
                    "description": "Skip FastQC."
                },
                "skip_multiqc": {
                    "type": "boolean",
                    "fa_icon": "fas fa-fast-forward",
                    "description": "Skip MultiQC."
                },
                "skip_qc": {
                    "type": "boolean",
                    "fa_icon": "fas fa-fast-forward",
                    "description": "Skip all QC steps apart from MultiQC."
                }
            }
        },
        "reference_genome_options": {
            "title": "Reference genome options",
            "type": "object",
            "fa_icon": "fas fa-dna",
            "description": "Reference genome related files and options required for the workflow.",
            "properties": {
                "igenomes_base": {
                    "type": "string",
                    "format": "directory-path",
                    "description": "Directory / URL base for iGenomes references.",
                    "default": "s3://ngi-igenomes/igenomes",
                    "fa_icon": "fas fa-cloud-download-alt",
                    "hidden": true
                },
                "igenomes_ignore": {
                    "type": "boolean",
                    "description": "Do not load the iGenomes reference config.",
                    "fa_icon": "fas fa-ban",
                    "hidden": true,
                    "help_text": "Do not load `igenomes.config` when running the pipeline. You may choose this option if you observe clashes between custom parameters and those supplied in `igenomes.config`."
                }
            }
        },
        "institutional_config_options": {
            "title": "Institutional config options",
            "type": "object",
            "fa_icon": "fas fa-university",
            "description": "Parameters used to describe centralised config profiles. These should not be edited.",
            "help_text": "The centralised nf-core configuration profiles use a handful of pipeline parameters to describe themselves. This information is then printed to the Nextflow log when you run a pipeline. You should not need to change these values when you run a pipeline.",
            "properties": {
                "custom_config_version": {
                    "type": "string",
                    "description": "Git commit id for Institutional configs.",
                    "default": "master",
                    "hidden": true,
                    "fa_icon": "fas fa-users-cog"
                },
                "custom_config_base": {
                    "type": "string",
                    "description": "Base directory for Institutional configs.",
                    "default": "https://raw.githubusercontent.com/nf-core/configs/master",
                    "hidden": true,
                    "help_text": "If you're running offline, Nextflow will not be able to fetch the institutional config files from the internet. If you don't need them, then this is not a problem. If you do need them, you should download the files from the repo and tell Nextflow where to find them with this parameter.",
                    "fa_icon": "fas fa-users-cog"
                },
                "hostnames": {
                    "type": "string",
                    "description": "Institutional configs hostname.",
                    "hidden": true,
                    "fa_icon": "fas fa-users-cog"
                },
<<<<<<< HEAD
                "config_profile_name": {
                    "type": "string",
                    "description": "Institutional config name.",
                    "hidden": true,
                    "fa_icon": "fas fa-users-cog"
                },
                "config_profile_description": {
                    "type": "string",
=======
                "config_profile_description": {
                    "type": "string",
>>>>>>> 915e6244
                    "description": "Institutional config description.",
                    "hidden": true,
                    "fa_icon": "fas fa-users-cog"
                },
                "config_profile_contact": {
                    "type": "string",
                    "description": "Institutional config contact information.",
                    "hidden": true,
                    "fa_icon": "fas fa-users-cog"
                },
                "config_profile_url": {
                    "type": "string",
                    "description": "Institutional config URL link.",
                    "hidden": true,
                    "fa_icon": "fas fa-users-cog"
                }
            }
        },
        "max_job_request_options": {
            "title": "Max job request options",
            "type": "object",
            "fa_icon": "fab fa-acquisitions-incorporated",
            "description": "Set the top limit for requested resources for any single job.",
            "help_text": "If you are running on a smaller system, a pipeline step requesting more resources than are available may cause the Nextflow to stop the run with an error. These options allow you to cap the maximum resources requested by any single job so that the pipeline will run on your system.\n\nNote that you can not _increase_ the resources requested by any job using these options. For that you will need your own configuration file. See [the nf-core website](https://nf-co.re/usage/configuration) for details.",
            "properties": {
                "max_cpus": {
                    "type": "integer",
                    "description": "Maximum number of CPUs that can be requested for any single job.",
                    "default": 16,
                    "fa_icon": "fas fa-microchip",
                    "hidden": true,
                    "help_text": "Use to set an upper-limit for the CPU requirement for each process. Should be an integer e.g. `--max_cpus 1`"
                },
                "max_memory": {
                    "type": "string",
                    "description": "Maximum amount of memory that can be requested for any single job.",
                    "default": "128.GB",
                    "fa_icon": "fas fa-memory",
                    "pattern": "^\\d+(\\.\\d+)?\\.?\\s*(K|M|G|T)?B$",
                    "hidden": true,
                    "help_text": "Use to set an upper-limit for the memory requirement for each process. Should be a string in the format integer-unit e.g. `--max_memory '8.GB'`"
                },
                "max_time": {
                    "type": "string",
                    "description": "Maximum amount of time that can be requested for any single job.",
                    "default": "240.h",
                    "fa_icon": "far fa-clock",
                    "pattern": "^(\\d+\\.?\\s*(s|m|h|day)\\s*)+$",
                    "hidden": true,
                    "help_text": "Use to set an upper-limit for the time requirement for each process. Should be a string in the format integer-unit e.g. `--max_time '2.h'`"
                }
            }
        },
        "generic_options": {
            "title": "Generic options",
            "type": "object",
            "fa_icon": "fas fa-file-import",
            "description": "Less common options for the pipeline, typically set in a config file.",
            "help_text": "These options are common to all nf-core pipelines and allow you to customise some of the core preferences for how the pipeline runs.\n\nTypically these options would be set in a Nextflow config file loaded for all pipeline runs, such as `~/.nextflow/config`.",
            "properties": {
                "help": {
                    "type": "boolean",
                    "description": "Display help text.",
                    "fa_icon": "fas fa-question-circle",
                    "hidden": true
                },
                "publish_dir_mode": {
                    "type": "string",
                    "default": "copy",
                    "description": "Method used to save pipeline results to output directory.",
                    "help_text": "The Nextflow `publishDir` option specifies which intermediate files should be saved to the output directory. This option tells the pipeline what method should be used to move these files. See [Nextflow docs](https://www.nextflow.io/docs/latest/process.html#publishdir) for details.",
                    "fa_icon": "fas fa-copy",
                    "enum": [
                        "symlink",
                        "rellink",
                        "link",
                        "copy",
                        "copyNoFollow",
                        "move"
                    ],
                    "hidden": true
                },
                "email_on_fail": {
                    "type": "string",
                    "description": "Email address for completion summary, only when pipeline fails.",
                    "fa_icon": "fas fa-exclamation-triangle",
                    "pattern": "^([a-zA-Z0-9_\\-\\.]+)@([a-zA-Z0-9_\\-\\.]+)\\.([a-zA-Z]{2,5})$",
                    "help_text": "An email address to send a summary email to when the pipeline is completed - ONLY sent if the pipeline does not exit successfully.",
                    "hidden": true
                },
                "plaintext_email": {
                    "type": "boolean",
                    "description": "Send plain-text email instead of HTML.",
                    "fa_icon": "fas fa-remove-format",
                    "hidden": true
                },
                "max_multiqc_email_size": {
                    "type": "string",
                    "description": "File size limit when attaching MultiQC reports to summary emails.",
                    "pattern": "^\\d+(\\.\\d+)?\\.?\\s*(K|M|G|T)?B$",
                    "default": "25.MB",
                    "fa_icon": "fas fa-file-upload",
                    "hidden": true
                },
                "monochrome_logs": {
                    "type": "boolean",
                    "description": "Do not use coloured log outputs.",
                    "fa_icon": "fas fa-palette",
                    "hidden": true
                },
                "multiqc_config": {
                    "type": "string",
                    "description": "Custom config file to supply to MultiQC.",
                    "fa_icon": "fas fa-cog",
                    "hidden": true
                },
                "tracedir": {
                    "type": "string",
                    "description": "Directory to keep pipeline Nextflow logs and reports.",
                    "default": "${params.outdir}/pipeline_info",
                    "fa_icon": "fas fa-cogs",
                    "hidden": true
                },
<<<<<<< HEAD
                "validate_params": {
                    "type": "boolean",
                    "description": "Boolean whether to validate parameters against the schema at runtime",
                    "default": true,
                    "fa_icon": "fas fa-check-square",
                    "hidden": true
                },
=======
>>>>>>> 915e6244
                "show_hidden_params": {
                    "type": "boolean",
                    "fa_icon": "far fa-eye-slash",
                    "description": "Show all params when using `--help`",
                    "hidden": true,
                    "help_text": "By default, parameters set as _hidden_ in the schema are not shown on the command line when a user runs with `--help`. Specifying this option will tell the pipeline to show all parameters."
                },
                "enable_conda": {
                    "type": "boolean",
                    "description": "Run this workflow with Conda. You can also use '-profile conda' instead of providing this parameter.",
                    "hidden": true,
                    "fa_icon": "fas fa-bacon"
<<<<<<< HEAD
                },
                "singularity_pull_docker_container": {
                    "type": "boolean",
                    "description": "Instead of directly downloading Singularity images for use with Singularity, force the workflow to pull and convert Docker containers instead.",
                    "hidden": true,
                    "fa_icon": "fas fa-toolbox",
                    "help_text": "This may be useful for example if you are unable to directly pull Singularity containers to run the pipeline due to http/https proxy issues."
=======
>>>>>>> 915e6244
                }
            }
        }
    },
    "allOf": [
        {
            "$ref": "#/definitions/input_output_options"
        },
        {
            "$ref": "#/definitions/basecalling_demultiplexing_options"
        },
        {
            "$ref": "#/definitions/alignment_options"
        },
        {
            "$ref": "#/definitions/differential_analysis_options"
        },
        {
            "$ref": "#/definitions/process_skipping_options"
        },
        {
            "$ref": "#/definitions/reference_genome_options"
        },
        {
            "$ref": "#/definitions/institutional_config_options"
        },
        {
            "$ref": "#/definitions/max_job_request_options"
        },
        {
            "$ref": "#/definitions/generic_options"
        }
    ]
}<|MERGE_RESOLUTION|>--- conflicted
+++ resolved
@@ -22,10 +22,6 @@
                     "pattern": "^\\S+\\.csv$",
                     "schema": "assets/schema_input.json",
                     "description": "Path to comma-separated file containing information about the samples in the experiment.",
-<<<<<<< HEAD
-                    "help_text": "You will need to create a design file with information about the samples in your experiment before running the pipeline. Use this parameter to specify its location. It has to be a comma-separated file with 3 columns, and a header row. See [usage docs](https://nf-co.re/nanoseq/usage#samplesheet-input).",
-                    "fa_icon": "fas fa-file-csv"
-=======
                     "help_text": "You will need to create a design file with information about the samples in your experiment before running the pipeline. Use this parameter to specify its location. It has to be a comma-separated file with 3 columns, and a header row. See [usage docs](https://nf-co.re/nanoseq/usage).",
                     "fa_icon": "fas fa-file-csv",
                     "default": "./samplesheet.csv"
@@ -39,7 +35,6 @@
                     "pattern": "^\\S+\\.csv$",
                     "schema": "assets/schema_input.json",
                     "help_text": "You will need to create a design file with information about the samples in your experiment before running the pipeline. Use this parameter to specify its location. It has to be a comma-separated file with 3 columns, and a header row. See [usage docs](https://nf-co.re//usage#samplesheet-input)."
->>>>>>> 915e6244
                 },
                 "outdir": {
                     "type": "string",
@@ -64,14 +59,9 @@
         "basecalling_demultiplexing_options": {
             "title": "Basecalling/demultiplexing options",
             "type": "object",
-<<<<<<< HEAD
-            "fa_icon": "fas fa-dna",
-            "description": "Reference genome related files and options required for the workflow.",
-=======
             "description": "Options required to basecall and demultiplex samples.",
             "default": "",
             "fa_icon": "fab fa-autoprefixer",
->>>>>>> 915e6244
             "properties": {
                 "input_path": {
                     "type": "string",
@@ -130,26 +120,12 @@
                 },
                 "gpu_device": {
                     "type": "string",
-<<<<<<< HEAD
-                    "description": "Name of iGenomes reference.",
-                    "fa_icon": "fas fa-book",
-                    "help_text": "If using a reference genome configured in the pipeline using iGenomes, use this parameter to give the ID for the reference. This is then used to build the full paths for all required reference genome files e.g. `--genome GRCh38`. \n\nSee the [nf-core website docs](https://nf-co.re/usage/reference_genomes) for more details."
-=======
                     "default": "auto",
                     "description": "Basecalling device specified to Guppy in GPU mode using '--device'.",
                     "fa_icon": "fas fa-fish"
->>>>>>> 915e6244
                 },
                 "gpu_cluster_options": {
                     "type": "string",
-<<<<<<< HEAD
-                    "format": "file-path",
-                    "mimetype": "text/plain",
-                    "pattern": "^\\S+\\.fn?a(sta)?(\\.gz)?$",
-                    "description": "Path to FASTA genome file.",
-                    "help_text": "This parameter is *mandatory* if `--genome` is not specified. If you don't have a BWA index available this will be generated for you automatically. Combine with `--save_reference` to save BWA index for future runs.",
-                    "fa_icon": "far fa-file-code"
-=======
                     "description": "Cluster options required to use GPU resources (e.g. '--part=gpu --gres=gpu:1').",
                     "fa_icon": "fas fa-fish"
                 },
@@ -252,7 +228,6 @@
                     "type": "boolean",
                     "fa_icon": "fas fa-fast-forward",
                     "description": "Skip BigWig file generation."
->>>>>>> 915e6244
                 },
                 "skip_pycoqc": {
                     "type": "boolean",
@@ -332,7 +307,6 @@
                     "hidden": true,
                     "fa_icon": "fas fa-users-cog"
                 },
-<<<<<<< HEAD
                 "config_profile_name": {
                     "type": "string",
                     "description": "Institutional config name.",
@@ -341,10 +315,6 @@
                 },
                 "config_profile_description": {
                     "type": "string",
-=======
-                "config_profile_description": {
-                    "type": "string",
->>>>>>> 915e6244
                     "description": "Institutional config description.",
                     "hidden": true,
                     "fa_icon": "fas fa-users-cog"
@@ -468,7 +438,6 @@
                     "fa_icon": "fas fa-cogs",
                     "hidden": true
                 },
-<<<<<<< HEAD
                 "validate_params": {
                     "type": "boolean",
                     "description": "Boolean whether to validate parameters against the schema at runtime",
@@ -476,8 +445,6 @@
                     "fa_icon": "fas fa-check-square",
                     "hidden": true
                 },
-=======
->>>>>>> 915e6244
                 "show_hidden_params": {
                     "type": "boolean",
                     "fa_icon": "far fa-eye-slash",
@@ -490,7 +457,6 @@
                     "description": "Run this workflow with Conda. You can also use '-profile conda' instead of providing this parameter.",
                     "hidden": true,
                     "fa_icon": "fas fa-bacon"
-<<<<<<< HEAD
                 },
                 "singularity_pull_docker_container": {
                     "type": "boolean",
@@ -498,8 +464,6 @@
                     "hidden": true,
                     "fa_icon": "fas fa-toolbox",
                     "help_text": "This may be useful for example if you are unable to directly pull Singularity containers to run the pipeline due to http/https proxy issues."
-=======
->>>>>>> 915e6244
                 }
             }
         }
