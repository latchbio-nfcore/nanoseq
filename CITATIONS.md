--- conflicted
+++ resolved
@@ -12,17 +12,17 @@
 
 - [BEDTools](https://www.ncbi.nlm.nih.gov/pubmed/20110278/)
 
-<<<<<<< HEAD
 * [cuteSV](https://pubmed.ncbi.nlm.nih.gov/32746918/)
-    > Jiang T, Liu Y, Jiang Y, Li J, Gao Y, Cui Z, Liu Y, Liu B, Wang Y. Long-read-based human genomic structural variation detection with cuteSV. Genome Biol. 2020 Aug 3;21(1):189. doi: 10.1186/s13059-020-02107-y. PMID: 32746918; PMCID: PMC7477834.
+
+  > Jiang T, Liu Y, Jiang Y, Li J, Gao Y, Cui Z, Liu Y, Liu B, Wang Y. Long-read-based human genomic structural variation detection with cuteSV. Genome Biol. 2020 Aug 3;21(1):189. doi: 10.1186/s13059-020-02107-y. PMID: 32746918; PMCID: PMC7477834.
 
 * [DeepVariant](https://pubmed.ncbi.nlm.nih.gov/30247488/)
-    > Poplin R, Chang PC, Alexander D, Schwartz S, Colthurst T, Ku A, Newburger D, Dijamco J, Nguyen N, Afshar PT, Gross SS, Dorfman L, McLean CY, DePristo MA. A universal SNP and small-indel variant caller using deep neural networks. Nat Biotechnol. 2018 Nov;36(10):983-987. doi: 10.1038/nbt.4235. Epub 2018 Sep 24. PMID: 30247488.
+
+  > Poplin R, Chang PC, Alexander D, Schwartz S, Colthurst T, Ku A, Newburger D, Dijamco J, Nguyen N, Afshar PT, Gross SS, Dorfman L, McLean CY, DePristo MA. A universal SNP and small-indel variant caller using deep neural networks. Nat Biotechnol. 2018 Nov;36(10):983-987. doi: 10.1038/nbt.4235. Epub 2018 Sep 24. PMID: 30247488.
 
 * [FastQC](https://www.bioinformatics.babraham.ac.uk/projects/fastqc/)
-=======
+
   > Quinlan AR, Hall IM. BEDTools: a flexible suite of utilities for comparing genomic features. Bioinformatics. 2010 Mar 15;26(6):841-2. doi: 10.1093/bioinformatics/btq033. Epub 2010 Jan 28. PubMed PMID: 20110278; PubMed Central PMCID: PMC2832824.
->>>>>>> 15658ca9
 
 - [FastQC](https://www.bioinformatics.babraham.ac.uk/projects/fastqc/)
 
@@ -44,15 +44,15 @@
 
   > Hendra C, et al., Detection of m6A from direct RNA sequencing using a Multiple Instance Learning framework. bioRXiv (2021)
 
-<<<<<<< HEAD
 * [PEPPER-Margin-DeepVariant](https://pubmed.ncbi.nlm.nih.gov/34725481/)
-    > Shafin K, Pesout T, Chang PC, Nattestad M, Kolesnikov A, Goel S, Baid G, Kolmogorov M, Eizenga JM, Miga KH, Carnevali P, Jain M, Carroll A, Paten B. Haplotype-aware variant calling with PEPPER-Margin-DeepVariant enables high accuracy in nanopore long-reads. Nat Methods. 2021 Nov;18(11):1322-1332. doi: 10.1038/s41592-021-01299-w. Epub 2021 Nov 1. PMID: 34725481; PMCID: PMC8571015.
+
+  > Shafin K, Pesout T, Chang PC, Nattestad M, Kolesnikov A, Goel S, Baid G, Kolmogorov M, Eizenga JM, Miga KH, Carnevali P, Jain M, Carroll A, Paten B. Haplotype-aware variant calling with PEPPER-Margin-DeepVariant enables high accuracy in nanopore long-reads. Nat Methods. 2021 Nov;18(11):1322-1332. doi: 10.1038/s41592-021-01299-w. Epub 2021 Nov 1. PMID: 34725481; PMCID: PMC8571015.
 
 * [pycoQC](https://doi.org/10.21105/joss.01236)
-    > Leger A, Leonardi T, (2019). pycoQC, interactive quality control for Oxford Nanopore Sequencing. Journal of Open Source Software, 4(34), 1236.
-=======
+
+  > Leger A, Leonardi T, (2019). pycoQC, interactive quality control for Oxford Nanopore Sequencing. Journal of Open Source Software, 4(34), 1236.
+
 - [Minimap2](https://pubmed.ncbi.nlm.nih.gov/29750242/)
->>>>>>> 15658ca9
 
   > Li H. Minimap2: pairwise alignment for nucleotide sequences. Bioinformatics. 2018 Sep 15;34(18):3094-3100. doi: 10.1093/bioinformatics/bty191. PMID: 29750242; PMCID: PMC6137996.
 
