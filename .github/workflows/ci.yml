--- conflicted
+++ resolved
@@ -1,84 +1,132 @@
-name: nf-core CI
-# This workflow runs the pipeline with the minimal test dataset to check that it completes without any syntax errors
-on:
-  push:
-    branches:
-      - dev
-  pull_request:
-  release:
-    types: [published]
-
-jobs:
-  test:
-    name: Run workflow tests
-    # Only run on push if this is the nf-core dev branch (merged PRs)
-    if: ${{ github.event_name != 'push' || (github.event_name == 'push' && github.repository == 'nf-core/nanoseq') }}
-    runs-on: ubuntu-latest
-    env:
-      NXF_VER: ${{ matrix.nxf_ver }}
-      NXF_ANSI_LOG: false
-    strategy:
-      matrix:
-        nxf_ver: ['19.10.0', '']
-        parameters: ['', --aligner graphmap2]
-    steps:
-      - name: Check out pipeline code
-        uses: actions/checkout@v2
-
-      - name: Check if Dockerfile or Conda environment changed
-        uses: technote-space/get-diff-action@v1
-        with:
-          PREFIX_FILTER: |
-            Dockerfile
-            environment.yml
-
-      - name: Build new docker image
-        if: env.GIT_DIFF
-        run: docker build --no-cache . -t nfcore/nanoseq:dev
-
-      - name: Pull docker image
-        if: ${{ !env.GIT_DIFF }}
-        run: |
-          docker pull nfcore/nanoseq:dev
-          docker tag nfcore/nanoseq:dev nfcore/nanoseq:dev
-<<<<<<< HEAD
-      - name: Basecall and demultiplex (minimap2)
-        run: |
-          nextflow run ${GITHUB_WORKSPACE} -profile test,docker ${{ matrix.parameters }}
-
-  profile:
-    env:
-      NXF_VER: '19.10.0'
-      NXF_ANSI_LOG: false
-    runs-on: ubuntu-latest
-    strategy:
-      matrix:
-        profiles: [test_bc_nodx, test_nobc_dx, test_nobc_nodx]
-        parameters: ['', --skip_alignment, --skip_qc]
-    steps:
-      - uses: actions/checkout@v2
-      - name: Install Nextflow
-        run: |
-          wget -qO- get.nextflow.io | bash
-          sudo mv nextflow /usr/local/bin/
-      - name: Pull docker image
-        run: |
-          docker pull nfcore/nanoseq:dev
-          docker tag nfcore/nanoseq:dev nfcore/nanoseq:dev
-      - name: Run pipeline with various options
-        run: |
-          nextflow run ${GITHUB_WORKSPACE} -profile ${{ matrix.profiles }},docker ${{ matrix.parameters }}
-=======
-
-      - name: Install Nextflow
-        run: |
-          wget -qO- get.nextflow.io | bash
-          sudo mv nextflow /usr/local/bin/
-
-      - name: Run pipeline with test data
-        # TODO nf-core: You can customise CI pipeline run tests as required
-        # For example: adding multiple test runs with different parameters
-        # Remember that you can parallelise this by using strategy.matrix
-        run: |
-          nextflow run ${GITHUB_WORKSPACE} -profile test,docker
->>>>>>> 73cb65e0
+name: nf-core CI
+# This workflow runs the pipeline with the minimal test dataset to check that it completes without any syntax errors
+on:
+  push:
+    branches:
+      - dev
+  pull_request:
+  release:
+    types: [published]
+
+jobs:
+  test:
+    name: Run workflow tests
+    # Only run on push if this is the nf-core dev branch (merged PRs)
+    if: ${{ github.event_name != 'push' || (github.event_name == 'push' && github.repository == 'nf-core/nanoseq') }}
+    runs-on: ubuntu-latest
+    env:
+      NXF_VER: ${{ matrix.nxf_ver }}
+      NXF_ANSI_LOG: false
+    strategy:
+      matrix:
+        # Nextflow versions: check pipeline minimum and current latest
+        nxf_ver: ['19.10.0', '']
+    steps:
+      - name: Check out pipeline code
+        uses: actions/checkout@v2
+
+      - name: Check if Dockerfile or Conda environment changed
+        uses: technote-space/get-diff-action@v1
+        with:
+          PREFIX_FILTER: |
+            Dockerfile
+            environment.yml
+
+      - name: Build new docker image
+        if: env.GIT_DIFF
+        run: docker build --no-cache . -t nfcore/nanoseq:dev
+
+      - name: Pull docker image
+        if: ${{ !env.GIT_DIFF }}
+        run: |
+          docker pull nfcore/nanoseq:dev
+          docker tag nfcore/nanoseq:dev nfcore/nanoseq:dev
+
+      - name: Install Nextflow
+        run: |
+          wget -qO- get.nextflow.io | bash
+          sudo mv nextflow /usr/local/bin/
+
+      - name: Run pipeline with test data
+        run: |
+          nextflow run ${GITHUB_WORKSPACE} -profile test,docker
+
+  profile:
+    name: Run profile tests
+    if: ${{ github.event_name != 'push' || (github.event_name == 'push' && github.repository == 'nf-core/nanoseq') }}
+    runs-on: ubuntu-latest
+    env:
+      NXF_VER: '19.10.0'
+      NXF_ANSI_LOG: false
+    strategy:
+      matrix:
+        profiles: [test_bc_nodx, test_nobc_dx, test_nobc_nodx]
+    steps:
+      - name: Check out pipeline code
+        uses: actions/checkout@v2
+
+      - name: Check if Dockerfile or Conda environment changed
+        uses: technote-space/get-diff-action@v1
+        with:
+          PREFIX_FILTER: |
+            Dockerfile
+            environment.yml
+
+      - name: Build new docker image
+        if: env.GIT_DIFF
+        run: docker build --no-cache . -t nfcore/nanoseq:dev
+
+      - name: Pull docker image
+        if: ${{ !env.GIT_DIFF }}
+        run: |
+          docker pull nfcore/nanoseq:dev
+          docker tag nfcore/nanoseq:dev nfcore/nanoseq:dev
+
+      - name: Install Nextflow
+        run: |
+          wget -qO- get.nextflow.io | bash
+          sudo mv nextflow /usr/local/bin/
+
+      - name: Run pipeline with different profiles
+        run: |
+          nextflow run ${GITHUB_WORKSPACE} -profile ${{ matrix.profiles }},docker
+
+  parameters:
+    name: Run parameter tests
+    if: ${{ github.event_name != 'push' || (github.event_name == 'push' && github.repository == 'nf-core/nanoseq') }}
+    runs-on: ubuntu-latest
+    env:
+      NXF_VER: '19.10.0'
+      NXF_ANSI_LOG: false
+    strategy:
+      matrix:
+        parameters: ['',--aligner graphmap2, --skip_alignment, --skip_qc]
+    steps:
+      - name: Check out pipeline code
+        uses: actions/checkout@v2
+
+      - name: Check if Dockerfile or Conda environment changed
+        uses: technote-space/get-diff-action@v1
+        with:
+          PREFIX_FILTER: |
+            Dockerfile
+            environment.yml
+
+      - name: Build new docker image
+        if: env.GIT_DIFF
+        run: docker build --no-cache . -t nfcore/nanoseq:dev
+
+      - name: Pull docker image
+        if: ${{ !env.GIT_DIFF }}
+        run: |
+          docker pull nfcore/nanoseq:dev
+          docker tag nfcore/nanoseq:dev nfcore/nanoseq:dev
+
+      - name: Install Nextflow
+        run: |
+          wget -qO- get.nextflow.io | bash
+          sudo mv nextflow /usr/local/bin/
+
+      - name: Run pipeline with different parameters
+        run: |
+          nextflow run ${GITHUB_WORKSPACE} -profile test,docker ${{ matrix.parameters }}