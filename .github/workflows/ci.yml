--- conflicted
+++ resolved
@@ -21,14 +21,9 @@
           sudo mv nextflow /usr/local/bin/
       - name: Pull docker image
         run: |
-<<<<<<< HEAD
           docker pull nfcore/nanoseq:dev
           docker tag nfcore/nanoseq:dev nfcore/nanoseq:dev
-      - name: Run pipeline with test data
-=======
-          docker pull nfcore/nanoseq:dev && docker tag nfcore/nanoseq:dev nfcore/nanoseq:dev
       - name: Basecall and demultiplex (minimap2)
->>>>>>> 40a4094b
         run: |
           nextflow run ${GITHUB_WORKSPACE} -profile test,docker --aligner minimap2
       - name: Basecall and demultiplex (graphmap2)
