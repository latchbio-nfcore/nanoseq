name: nf-core CI
# This workflow runs the pipeline with the minimal test dataset to check that it completes without any syntax errors
on:
  push:
    branches:
      - dev
  pull_request:
  release:
    types: [published]

env:
  NXF_ANSI_LOG: false
  CAPSULE_LOG: none

jobs:
  test:
    name: Run pipeline with test data
    # Only run on push if this is the nf-core dev branch (merged PRs)
    if: "${{ github.event_name != 'push' || (github.event_name == 'push' && github.repository == 'nf-core/nanoseq') }}"
    runs-on: ubuntu-latest
    strategy:
      matrix:
        # Nextflow versions
        include:
          # Test pipeline minimum Nextflow version
          - NXF_VER: "21.10.3"
            NXF_EDGE: ""
          # Test latest edge release of Nextflow
          - NXF_VER: ""
            NXF_EDGE: "1"
    steps:
      - name: Check out pipeline code
        uses: actions/checkout@v2

      - name: Install Nextflow
        env:
          NXF_VER: ${{ matrix.NXF_VER }}
          # Uncomment only if the edge release is more recent than the latest stable release
          # See https://github.com/nextflow-io/nextflow/issues/2467
          # NXF_EDGE: ${{ matrix.NXF_EDGE }}
        run: |
          wget -qO- get.nextflow.io | bash
          sudo mv nextflow /usr/local/bin/

      - name: Run pipeline with test data
        run: |
<<<<<<< HEAD
          nextflow run ${GITHUB_WORKSPACE} -profile test,docker --outdir ./results
=======
          nextflow run ${GITHUB_WORKSPACE} -profile test,docker

  profile:
    name: Run profile tests
    if: "${{ github.event_name != 'push' || (github.event_name == 'push' && github.repository == 'nf-core/nanoseq') }}"
    runs-on: ubuntu-latest
    env:
      NXF_VER: "21.10.3"
      NXF_ANSI_LOG: false
    strategy:
      matrix:
        profiles:
          - "test_bc_nodx"
          - "test_nobc_dx"
          - "test_nobc_nodx_vc"
          - "test_nobc_nodx_stringtie"
          - "test_nobc_nodx_noaln"
          - "test_nobc_nodx_rnamod"
    steps:
      - name: Check out pipeline code
        uses: actions/checkout@v2

      - name: Install Nextflow
        env:
          CAPSULE_LOG: none
        run: |
          wget -qO- get.nextflow.io | bash
          sudo mv nextflow /usr/local/bin/

      - name: Run pipeline with different profiles
        run: |
          nextflow run ${GITHUB_WORKSPACE} -profile ${{ matrix.profiles }},docker --outdir ./results

  parameters:
    name: Run parameter tests
    if: "${{ github.event_name != 'push' || (github.event_name == 'push' && github.repository == 'nf-core/nanoseq') }}"
    runs-on: ubuntu-latest
    env:
      NXF_VER: "21.10.3"
      NXF_ANSI_LOG: false
    strategy:
      matrix:
        parameters:
          - "--aligner graphmap2"
          - "--skip_alignment"
          - "--skip_qc"
          - "--skip_quantification"
    steps:
      - name: Check out pipeline code
        uses: actions/checkout@v2

      - name: Install Nextflow
        env:
          CAPSULE_LOG: none
        run: |
          wget -qO- get.nextflow.io | bash
          sudo mv nextflow /usr/local/bin/

      - name: Run pipeline with different parameters
        run: |
          nextflow run ${GITHUB_WORKSPACE} -profile test,docker ${{ matrix.parameters }}

#
>>>>>>> 4a63781f
<|MERGE_RESOLUTION|>--- conflicted
+++ resolved
@@ -44,10 +44,8 @@
 
       - name: Run pipeline with test data
         run: |
-<<<<<<< HEAD
+
           nextflow run ${GITHUB_WORKSPACE} -profile test,docker --outdir ./results
-=======
-          nextflow run ${GITHUB_WORKSPACE} -profile test,docker
 
   profile:
     name: Run profile tests
@@ -109,5 +107,4 @@
         run: |
           nextflow run ${GITHUB_WORKSPACE} -profile test,docker ${{ matrix.parameters }}
 
-#
->>>>>>> 4a63781f
+#