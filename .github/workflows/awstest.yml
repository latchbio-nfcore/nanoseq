--- conflicted
+++ resolved
@@ -12,11 +12,7 @@
     steps:
       # Launch workflow using Tower CLI tool action
       - name: Launch workflow via tower
-<<<<<<< HEAD
-        uses: nf-core/tower-action@v2
-=======
         uses: nf-core/tower-action@v3
->>>>>>> a02f60ec
         with:
           workspace_id: ${{ secrets.TOWER_WORKSPACE_ID }}
           access_token: ${{ secrets.TOWER_ACCESS_TOKEN }}
@@ -27,10 +23,6 @@
               "outdir": "s3://${{ secrets.AWS_S3_BUCKET }}/nanoseq/results-test-${{ github.sha }}"
             }
           profiles: test,aws_tower
-<<<<<<< HEAD
-          pre_run_script: 'export NXF_VER=21.10.3'
-=======
           nextflow_config: |
             process.errorStrategy = 'retry'
-            process.maxRetries = 3
->>>>>>> a02f60ec
+            process.maxRetries = 3