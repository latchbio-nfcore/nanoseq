--- conflicted
+++ resolved
@@ -12,11 +12,7 @@
     steps:
       - name: Launch workflow via tower
         uses: nf-core/tower-action@master
-<<<<<<< HEAD
-        
-=======
 
->>>>>>> 915e6244
         with:
           workspace_id: ${{ secrets.TOWER_WORKSPACE_ID }}
           bearer_token: ${{ secrets.TOWER_BEARER_TOKEN }}
@@ -28,8 +24,5 @@
             {
               "outdir": "s3://${{ secrets.AWS_S3_BUCKET }}/nanoseq/results-${{ github.sha }}"
             }
-<<<<<<< HEAD
+
           profiles: '[ "test", "aws_tower" ]'
-=======
-          profiles: '[ "test", "aws_tower" ]'
->>>>>>> 915e6244
